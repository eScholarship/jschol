#!/usr/bin/env ruby

# This script generates linearized versions of a PDF, with and without a splash page.

# Run from the right directory (the parent of the splash dir)
Dir.chdir(File.dirname(File.expand_path(File.dirname(__FILE__))))

# Use bundler to keep dependencies local
require 'rubygems'
require 'bundler/setup'

# System gems
require 'aws-sdk-s3'
require 'digest'
require 'httparty'
require 'json'
require 'nokogiri'
require 'pathname'
require 'open3'
require 'sequel'
require 'tempfile'

# Local dependencies
require_relative '../util/sanitize.rb'

# Mode to override up-to-date test
$forceMode = ARGV.delete('--force')

DATA_DIR = "/apps/eschol/erep/data"

TEMP_DIR = "/apps/eschol/eschol5/jschol/tmp"
FileUtils.mkdir_p(TEMP_DIR)

SPLASH_MAX_TEXT = 250
SPLASH_MAX_AUTHORS = 3

def getEnv(name)
  return ENV[name] || raise("missing env #{name}")
end

# The main database we're inserting data into
DB = Sequel.connect({
  "adapter"  => "mysql2",
  "host"     => getEnv("ESCHOL_DB_HOST"),
  "port"     => getEnv("ESCHOL_DB_PORT").to_i,
  "database" => getEnv("ESCHOL_DB_DATABASE"),
  "username" => getEnv("ESCHOL_DB_USERNAME"),
  "password" => getEnv("ESCHOL_DB_PASSWORD") })

require_relative '../tools/models.rb'

# S3 API client
# Note: we use InstanceProfileCredentials here to avoid picking up ancient
#       credentials file pub-submit-prd:~/.aws/config
$s3Client = Aws::S3::Client.new(credentials: Aws::InstanceProfileCredentials.new,
                                region: getEnv("S3_REGION"))
$s3Bucket = Aws::S3::Bucket.new(getEnv("S3_BUCKET"), client: $s3Client)

# Get hash of all active root level campuses/ORUs, sorted by ordering in unit_hier table
def getActiveCampuses
  return Unit.join(:unit_hier, :unit_id=>:id).
           filter(:ancestor_unit=>'root', :is_direct=>1).exclude(:status=>["hidden", "archived"]).
           order_by(:ordering).to_hash(:id)
end

$activeCampuses = getActiveCampuses
$hostname = `/bin/hostname`.strip

###################################################################################################
def getShortArk(arkStr)
  arkStr =~ %r{^ark:/?13030/(qt\w{8})$} and return $1
  arkStr =~ /^(qt\w{8})$/ and return arkStr
  arkStr =~ /^\w{8}$/ and return "qt#{arkStr}"
  raise("Can't parse ark from #{arkStr.inspect}")
end

###################################################################################################
def arkToFile(ark, subpath, root = DATA_DIR)
  shortArk = getShortArk(ark)
  path = "#{root}/13030/pairtree_root/#{shortArk.scan(/\w\w/).join('/')}/#{shortArk}/#{subpath}"
  return path.sub(%r{^/13030}, "13030").gsub(%r{//+}, "/").gsub(/\bbase\b/, shortArk).sub(%r{/+$}, "")
end

###################################################################################################
def countPages(pdfPath)
  stdout, stderr, status = Open3.capture3("/apps/eschol/bin/qpdf --show-npages #{pdfPath}")
  if stdout.strip =~ /^\d+$/
    return stdout.to_i
  else
    puts "Warning: error trying to count pages of #{pdfPath}: #{stderr.inspect}"
    return nil
  end
end

###################################################################################################
def travAndFormat(data, out)
  if data.text?
    text = data.to_s
    return if text.nil? || text.empty?  # but do not strip - space at beg or end can be significant
    if out[:textSize] + text.length > SPLASH_MAX_TEXT
      # Truncate long titles
      toAdd = SPLASH_MAX_TEXT - out[:textSize]
      return if toAdd == 0
      text = text[0, toAdd].strip
      out[:truncated] = true
    end
    out[:textSize] += text.length
    if out[:attrs].empty?
      out[:chunks] << text
    else
      tmp = out[:attrs].clone
      tmp[:str] = text
      out[:chunks] << tmp
    end
  elsif data.element?
    prevAttrs = out[:attrs]
    out[:attrs] = out[:attrs].clone
    case data.name.downcase
      when "sup";         out[:attrs][:sup] = true
      when "sub";         out[:attrs][:sub] = true
      when "b", "strong"; out[:attrs][:bold] = true
      when "i", "em";     out[:attrs][:italic] = true
    end
    data.children.each { |sub|
      travAndFormat(sub, out)
    }
    out[:attrs] = prevAttrs
  else
    raise "Unknown type in trav: #{data.inspect}"
  end
end

###################################################################################################
def formatText(htmlStr)
  data = Nokogiri::HTML(sanitizeHTML(htmlStr)) do |config|
    config.noblanks.nodtdload
  end
  out = { textSize:0, trucated: false, attrs: {}, chunks:[] }
  travAndFormat(data.root, out)
  if out[:truncated]
    out[:chunks] << "..."
  end
  return out[:chunks]
end

###################################################################################################
# Parses and formats data availability statement. Returns [text, (link)]
def getDataAvail(itemAttrs)
  ds = itemAttrs["data_avail_stmnt"] or return nil
  case ds["type"]
    when "publicRepo"
      return "The data associated with this publication are available at: ", ds["url"]
    when "publicRepoLater"
      return "Associated data will be made available after this publication is published."
    when "suppFiles"
      return "The data associated with this publication are in the supplemental files."
    when "withinManuscript"
      return "The data associated with this publication are within the manuscript."
    when "onRequest"
      return "The data associated with this publication are available upon request."
    when "thirdParty"
      return "The data associated with this publication are managed by: #{ds["contact"]}"
    when "notAvail"
      return "The data associated with this publication are not available for this reason: #{ds["reason"]}"
    else
      raise "Unknown data_avail_stmnt type #{ds["type"].inspect}"
  end
end

###################################################################################################
def getCampusId(unit)
  r = UnitHier.where(unit_id: unit.id).where(ancestor_unit: $activeCampuses.keys).first
  return (unit.type=='campus') ? unit.id : r ? r.ancestor_unit : 'root'
end

###################################################################################################
def splashInstrucs(itemID, item, attrs)
  instruc = []

  # Primary unit
  unitIDs = UnitItem.where(:item_id => itemID, :is_direct => true).order(:ordering_of_units).select_map(:unit_id)
  unit = unitIDs ? Unit[unitIDs[0]] : nil
  campus = unit ? Unit[getCampusId(unit)] : nil
  instruc << { h1: { text: campus ? campus.name : "eScholarship" } }
  unit and instruc << { h2: { text: unit.name } }

  # Title
  if item.title
    instruc << { h3: { text: "Title" } } << { paragraph: { text: formatText(item.title) } }
  end

  # Permalink
  permalink = "https://escholarship.org/uc/item/#{itemID.sub(/^qt/,'')}"
  instruc << { h3: { text: "Permalink" } } << { paragraph: { link: { url: permalink, text: permalink } } }

  # Journal info
  journalText = nil
  issn = nil
  if item.section
    # eSchol journals
    sect = Section[item.section]
    issue = Issue[sect.issue_id]
    journal = Unit[issue.unit_id]
    journalText = journal.name
    if issue.volume
      journalText << ", #{issue.volume}"
      issue.issue and journalText << "(#{issue.issue})"
    end
    issn = JSON.parse(unit.attrs)["issn"]
  elsif (ext = attrs["ext_journal"]) && ext["name"]
    # External journals
    journalText = ext["name"]
    if ext["volume"]
      journalText << ", #{ext["volume"]}"
      ext["issue"] and journalText << "(#{ext["issue"]})"
    end
    issn = ext["issn"]
  end
  if journalText
    instruc << { h3: { text: "Journal" } } << { paragraph: { text: journalText } }
  end

  # ISSN / ISBN
  issn and instruc << { h3: { text: "ISSN" } } << { paragraph: { text: issn } }
  attrs["isbn"] and instruc << { h3: { text: "ISBN" } } << { paragraph: { text: attrs["isbn"] } }

  # Authors
  nAuthors = ItemAuthors.where(item_id: itemID).count
  if nAuthors > 0
    instruc << { h3: { text: "Author#{nAuthors > 1 ? 's' : ''}" } }
    ItemAuthors.where(item_id: itemID).limit(SPLASH_MAX_AUTHORS).each { |auth|
      authAttrs = JSON.parse(auth.attrs)
      authAttrs["name"] and instruc << { paragraph: { text: authAttrs["name"] } }
    }
    if nAuthors > SPLASH_MAX_AUTHORS
      instruc << { paragraph: { link: { url: "#{permalink}#author", text: "et al." } } }
    end
  end

  # Publication date
  pub_date = item.published.to_s =~ /^(\d\d\d\d)-01-01$/ ? $1 : item.published
  instruc << { h3: { text: "Publication Date" } } << { paragraph: { text: pub_date } }

  # DOI
  attrs["doi"] and instruc << { h3: { text: "DOI" } } << { paragraph: { text: attrs["doi"] } }

  # Supplemental material
  if attrs["supp_files"]
    link = "#{permalink}#supplemental"
    instruc << { h3: { text: "Supplemental Material" } } <<
               { paragraph: { link: { url: link, text: link } } }
  end

  # Data availability statement
  dsText, dsLink = getDataAvail(attrs)
  if dsText
    instruc << { h3: { text: "Data Availability" } }
    if dsLink
      instruc << { paragraph: [ { text: dsText }, { link: { url: dsLink, text: dsLink } } ] }
    else
      instruc << { paragraph: { text: dsText } }
    end
  end

  # License
  if item.rights
    licenseVer = "4.0"
    ccLink = "https://creativecommons.org/licenses/#{item.rights.sub('CC ', '').downcase}/#{licenseVer}"
    instruc << { h3: { text: "License" } } <<
               { paragraph: { link: { url: ccLink, text: "#{item.rights} #{licenseVer}" } } }
  end

  # Flags
  flagText = ""
  attrs["is_peer_reviewed"] and flagText << "#{flagText.empty? ? '' : '|'}Peer reviewed"
  attrs["is_undergrad"] and flagText << "#{flagText.empty? ? '' : '|'}Undergraduate"
  item.genre == "dissertation" and flagText << "#{flagText.empty? ? '' : '|'}Thesis/dissertation"
  flagText.empty? or instruc << { paragraph: { text: "\n#{flagText}" } }

  return instruc
end

###################################################################################################
def getRealPath(path)
  Pathname.new(path).realpath.to_s
end

###################################################################################################
def splashGen(itemID, instrucs, origFile, targetFile)
  splashTemp, combinedTemp, linearizedTemp = nil, nil, nil
  begin
    # Splash page generator is a Java servlet, since iText was the only open source library we
    # found that has all the capabilities we need (especially preserving tagged content). So call
    # out to it as a web service.
    splashTemp = Tempfile.new(["splash_#{itemID}_", ".pdf"], TEMP_DIR)
    combinedTemp = Tempfile.new(["combined_#{itemID}_", ".pdf"], TEMP_DIR)
    data = { pdfFile: getRealPath(origFile),
             splashFile: getRealPath(splashTemp.path),
             combinedFile: getRealPath(combinedTemp.path),
             instrucs: instrucs }
    #puts "Sending splash data: #{data.to_json.encode("UTF-8")}"
    url = "http://#{$hostname}.escholarship.org:18881/splash/splashGen"
    response = HTTParty.post(url, body: data.to_json.encode("UTF-8"))
    response.success? or raise("Error #{response.code} generating splash page: #{response.message}")

    # Linearize the result for fast display of the first page on all platforms.
    linFix = true
    if linFix
      # A strange bug on Chrome 63+ causes the first page of our linearized PDFs to render as
      # gibberish. Found by experimentation that running the combined file through pdftk before
      # linearizing works around the problem, for reasons unknown.
      # See https://www.pivotaltracker.com/story/show/161164221
      # and https://bugs.chromium.org/p/chromium/issues/detail?id=711984
      fixTemp = Tempfile.new(["fixed_#{itemID}_", ".pdf"], TEMP_DIR)
      system("/apps/eschol/bin/pdftk #{combinedTemp.path} output #{fixTemp.path}")
      code = $?.exitstatus
      code == 0 || code == 3 or raise("Error #{code} fixing.")

      system("/apps/eschol/bin/qpdf --linearize #{fixTemp.path} #{targetFile}")
      code = $?.exitstatus
      code == 0 || code == 3 or raise("Error #{code} linearizing.")
    else
      system("/apps/eschol/bin/qpdf --linearize #{combinedTemp.path} #{targetFile}")
      code = $?.exitstatus
      code == 0 || code == 3 or raise("Error #{code} linearizing.")
    end

    # Sanity checking
    origPageCt = countPages(getRealPath(origFile))
    splashPageCt = countPages(targetFile)
    if splashPageCt != origPageCt+1
      puts "Warning: splash version of #{itemID} is #{splashPageCt} pages, " +
           "but should be #{origPageCt}+1 = #{origPageCt+1}. Suppressing splash version."
      return 0
    end

    # Return the size of the resulting PDF
    return File.size(targetFile)
  ensure
    splashTemp and splashTemp.unlink
    combinedTemp and combinedTemp.unlink
  end
end

###################################################################################################
def calcSha256(path)
  return Digest::SHA256.file(path).hexdigest
end

###################################################################################################
def calcNoSplashKey(itemID)
  return Digest::MD5.hexdigest("noSplash:#{getEnv('JSCHOL_KEY')}|#{itemID}")
end

###################################################################################################
def copyContentFile(itemID, oldObj, newObj)
  tmpFile = nil
  begin
    tmpFile = Tempfile.new(["patch_#{itemID}_", ".pdf"], TEMP_DIR)
    oldObj.get(response_target: tmpFile.path)
    newObj.upload_file(tmpFile.path, { metadata: { sha256: calcSha256(tmpFile.path) },
                                       content_type: "application/pdf",
                                       storage_class: "INTELLIGENT_TIERING" })
  ensure
    tmpFile and tmpFile.unlink
  end
end

###################################################################################################
# Legacy only - copy from old patches location to new content/preview location
<<<<<<< HEAD
def copyPatches(itemID, contentPfx)
    legacyPfx = getEnv("S3_PATCHES_PREFIX")
    oldLin = $s3Bucket.object("#{legacyPfx}/linearized/#{itemID}")
    oldSplash = $s3Bucket.object("#{legacyPfx}/splash/#{itemID}")

    noSplashKey = calcNoSplashKey(itemID)
    newLin = $s3Bucket.object("#{contentPfx}/#{itemID}/#{itemID}_noSplash_#{noSplashKey}.pdf")
    newSplash = $s3Bucket.object("#{contentPfx}/#{itemID}/#{itemID}.pdf")
=======
def copyPatches(itemID, contentPfx, contentBucket)
  legacyPfx = getEnv("S3_PATCHES_PREFIX")
  oldLin = $s3Patches.object("#{legacyPfx}/linearized/#{itemID}")
  oldSplash = $s3Patches.object("#{legacyPfx}/splash/#{itemID}")

  noSplashKey = calcNoSplashKey(itemID)
  newLin = contentBucket.object("#{contentPfx}/#{itemID}/#{itemID}_noSplash_#{noSplashKey}.pdf")
  newSplash = contentBucket.object("#{contentPfx}/#{itemID}/#{itemID}.pdf")

  if oldLin.exists? && (!newLin.exists? ||
                        newLin.content_length != oldLin.content_length ||
                        newLin.content_type != "application/pdf")
    puts "  Backfill: copying #{oldLin.key} to #{newLin.key}"
    copyContentFile(itemID, oldLin, newLin)
  end

  if oldSplash.exists? && (!newSplash.exists? ||
                           newSplash.content_length != oldSplash.content_length ||
                           newSplash.content_type != "application/pdf")
    puts "  Backfill: copying #{oldSplash.key} to #{newSplash.key}"
    copyContentFile(itemID, oldSplash, newSplash)
  elsif !oldSplash.exists? && oldLin.exists? && (!newSplash.exists? ||
                                                 newSplash.content_length != oldLin.content_length ||
                                                 newSplash.content_type != "application/pdf")
    puts "  Backfill: copying #{oldLin.key} to #{newSplash.key}."
    copyContentFile(itemID, oldLin, newSplash)
  end
end
>>>>>>> 235ac3ea

###################################################################################################
# Move pending PDF files to their published location
def movePendingFiles(itemID)
  noSplashKey = calcNoSplashKey(itemID)

  pvwPfx = getEnv("S3_PREVIEW_PREFIX")
  pvwLin = $s3Preview.object("#{pvwPfx}/#{itemID}/#{itemID}_noSplash_#{noSplashKey}.pdf")
  pvwSplash = $s3Preview.object("#{pvwPfx}/#{itemID}/#{itemID}.pdf")

  # If there's no preview file to move, we have nothing to do
  pvwLin.exists? or return

  # Legacy files - remove after transition
  legacyPfx = getEnv("S3_PATCHES_PREFIX")
  if pvwSplash.exists?
    oldSplash = $s3Patches.object("#{legacyPfx}/splash/#{itemID}")
    puts "  movePending: copying #{pvwSplash.key} to #{oldSplash.key}"
    copyContentFile(itemID, pvwSplash, oldSplash)
  end
  oldLin = $s3Patches.object("#{legacyPfx}/linearized/#{itemID}")
  puts "  movePending: copying #{pvwLin.key} to #{oldLin.key}"
  copyContentFile(itemID, pvwLin, oldLin)

  # Move the preview splash file, if present
  contentPfx = getEnv("S3_CONTENT_PREFIX")
  if pvwSplash.exists?
    newSplash = $s3Content.object("#{contentPfx}/#{itemID}/#{itemID}.pdf")
    puts "  movePending: copying #{pvwSplash.key} to #{newSplash.key}"
    copyContentFile(itemID, pvwSplash, newSplash)
    pvwSplash.delete
  end

  # Move the linearized file
  newLin = $s3Content.object("#{contentPfx}/#{itemID}/#{itemID}_noSplash_#{noSplashKey}.pdf")
  puts "  movePending: copying #{pvwLin.key} to #{newLin.key}"
  copyContentFile(itemID, pvwLin, newLin)
  pvwLin.delete
end

###################################################################################################
# Delete files for withdrawn item
def deleteContentFiles(itemID)
  noSplashKey = calcNoSplashKey(itemID)

  # Remove the preview files if present
  pvwPfx = getEnv("S3_PREVIEW_PREFIX")
  pvwLin = $s3Preview.object("#{pvwPfx}/#{itemID}/#{itemID}_noSplash_#{noSplashKey}.pdf")
  pvwLin.exists? and pvwLin.delete
  pvwSplash = $s3Preview.object("#{pvwPfx}/#{itemID}/#{itemID}.pdf")
  pvwSplash.exists? and pvwSplash.delete

  # Legacy files - get rid of this code after transition
  legacyPfx = getEnv("S3_PATCHES_PREFIX")
  oldSplash = $s3Patches.object("#{legacyPfx}/splash/#{itemID}")
  oldSplash.exists? and oldSplash.delete
  oldLin = $s3Patches.object("#{legacyPfx}/linearized/#{itemID}")
  oldLin.exists? and oldLin.delete

  # Remove the published files if present
  contentPfx = getEnv("S3_CONTENT_PREFIX")
  newSplash = $s3Content.object("#{contentPfx}/#{itemID}/#{itemID}.pdf")
  newSplash.exists? and newSplash.delete
  newLin = $s3Content.object("#{contentPfx}/#{itemID}/#{itemID}_noSplash_#{noSplashKey}.pdf")
  newLin.exists? and newLin.delete
end

###################################################################################################
# Main driver for PDF display version generation
def convertPDF(itemID)
  item = Item[itemID]
  isPending = Item[itemID].status == "pending"
  contentPfx = getEnv(isPending ? "S3_PREVIEW_PREFIX" : "S3_CONTENT_PREFIX")
  contentBucket = isPending ? $s3Preview : $s3Content

  # Skip non-published items (e.g. embargoed, withdrawn)
  if !item || !%w{published pending}.include?(item.status)
    puts "  Not generating splash for #{item.status} item."
    DisplayPDF.where(item_id: itemID).delete  # delete splash pages when item gets withdrawn
    deleteContentFiles(itemID)
    return
  end

  # If item is transitioning from pending to published, move the old files.
  !isPending and movePendingFiles(itemID)

  # Generate the splash instructions, for cache checking
  attrs = JSON.parse(item.attrs)
  instrucs = splashInstrucs(itemID, item, attrs)
  instrucDigest = Digest::MD5.base64digest(instrucs.to_json)

  # See if current splash page is adequate
  if File.exist?(arkToFile(itemID, "meta/base.meta.xml"))
    origFile = arkToFile(itemID, "content/base.pdf")
  else
    origFile = arkToFile(itemID, "next/content/base.pdf")
  end
  if !File.exist?(origFile)
    puts "  Missing content file; skipping splash."
    return
  end
  origSize = File.size(origFile)
  origTimestamp = File.mtime(origFile)

<<<<<<< HEAD
  contentPfx = getEnv(isPending ? "S3_PREVIEW_PREFIX" : "S3_CONTENT_PREFIX")

=======
>>>>>>> 235ac3ea
  dbPdf = DisplayPDF[itemID]
  # It's odd, but comparing timestamps by value isn't reliable. Converting them to strings is though.
  if !$forceMode && dbPdf &&
       dbPdf.orig_size == origSize &&
       dbPdf.orig_timestamp.to_s == origTimestamp.to_s &&
       dbPdf.splash_info_digest == instrucDigest
    puts "  Original unchanged; retaining existing splash version."
    copyPatches(itemID, contentPfx)  # FIXME - remove this when s3 transition is complete
    return
  end
  puts "  Updating splash."

  # Linearize the original PDF
  linFile, linDiff, splashLinFile, splashLinDiff = nil, nil, nil, nil
  begin
    # First, linearize the original file. This will make the first page display quickly in our
    # pdf.js view on the item page.
    linFile = Tempfile.new(["linearized_#{itemID}_", ".pdf"], TEMP_DIR)
    system("/apps/eschol/bin/qpdf --linearize #{origFile} #{linFile.path}")
    code = $?.exitstatus
    code == 0 || code == 3 or raise("Error #{code} linearizing.")
    linSize = File.size(linFile.path)

    # Then generate a splash page, and linearize that as well.
    splashLinFile = Tempfile.new(["splashLin_#{itemID}_", ".pdf"], TEMP_DIR)
    splashLinSize = 0
    begin
      splashLinSize = splashGen(itemID, instrucs, linFile, splashLinFile.path)
    rescue Exception => e
      if e.to_s =~ /Internal Server Error|Error 500/
        puts "  Warning: splash generator failed; falling back to plain."
      else
        raise
      end
    end

    # Legacy S3 location
    # Note 2019-02-24: It's important to use TempFile.path here - otherwise Ruby S3 SDK is ridiculously slow.
    # See https://stackoverflow.com/questions/48930354/awss3-put-object-very-slow-with-aws-sdk-ruby
    # FIXME - remove this legacy stuff when s3 transition is complete
    if !isPending
      legacyPfx = getEnv("S3_PATCHES_PREFIX")
      $s3Bucket.object("#{legacyPfx}/linearized/#{itemID}").upload_file(linFile.path)
      splashLinSize > 0 and $s3Bucket.object("#{legacyPfx}/splash/#{itemID}").upload_file(splashLinFile.path)
    end

    # New S3 location
    # Note 2019-02-24: It's important to use TempFile.path here - otherwise Ruby S3 SDK is ridiculously slow.
    # See https://stackoverflow.com/questions/48930354/awss3-put-object-very-slow-with-aws-sdk-ruby
    $s3Bucket.object("#{contentPfx}/#{itemID}/#{itemID}_noSplash_#{calcNoSplashKey(itemID)}.pdf").
      upload_file(linFile.path, { metadata: { sha256: calcSha256(linFile) },
                                  content_type: "application/pdf",
                                  storage_class: "INTELLIGENT_TIERING" })

    mainFile = splashLinSize > 0 ? splashLinFile : linFile
    $s3Bucket.object("#{contentPfx}/#{itemID}/#{itemID}.pdf").
      upload_file(mainFile.path, { metadata: { sha256: calcSha256(mainFile) },
                                   content_type: "application/pdf",
                                   storage_class: "INTELLIGENT_TIERING" })

    # Update the database
    DisplayPDF.where(item_id: itemID).delete
    DisplayPDF.create(item_id: itemID,
      orig_size:          origSize,
      orig_timestamp:     origTimestamp,
      linear_size:        linSize,
      splash_info_digest: splashLinSize > 0 ? instrucDigest : nil,
      splash_size:        splashLinSize
    )

    puts sprintf("  Splash updated: lin=%d/%d = %.1f%%; splashLin=%d/%d = %.1f%%",
                 linSize, origSize, linSize*100.0/origSize,
                 splashLinSize, origSize, splashLinSize*100.0/origSize)
  rescue
    # If splashing fails, fall back and put the original file into S3 so we can still
    # access it from the front-end
    $s3Bucket.object("#{contentPfx}/#{itemID}/#{itemID}.pdf").
      upload_file(origFile, { metadata: { sha256: calcSha256(origFile) },
                              content_type: "application/pdf",
                              storage_class: "INTELLIGENT_TIERING" })
    $s3Bucket.object("#{contentPfx}/#{itemID}/#{itemID}_noSplash_#{calcNoSplashKey(itemID)}.pdf").
      upload_file(origFile, { metadata: { sha256: calcSha256(origFile) },
                              content_type: "application/pdf",
                              storage_class: "INTELLIGENT_TIERING" })
    DisplayPDF.where(item_id: itemID).delete
    raise
  ensure
    linFile and linFile.unlink
    linDiff and linDiff.unlink
    splashLinFile and splashLinFile.unlink
    splashLinDiff and splashLinDiff.unlink
  end
end

###################################################################################################
# Main driver
arks = ARGV.select { |a| a =~ /qt\w{8}/ }
arks.empty? and raise("Must specify item(s) to convert.")
arks.each { |ark|
  begin
    puts "Splashing #{ark}."
    convertPDF(ark)
  rescue Exception => e
    e.is_a?(Interrupt) || e.is_a?(SignalException) and raise
    puts "Exception: #{e} #{e.backtrace}"
  end
}<|MERGE_RESOLUTION|>--- conflicted
+++ resolved
@@ -368,24 +368,14 @@
 
 ###################################################################################################
 # Legacy only - copy from old patches location to new content/preview location
-<<<<<<< HEAD
 def copyPatches(itemID, contentPfx)
-    legacyPfx = getEnv("S3_PATCHES_PREFIX")
-    oldLin = $s3Bucket.object("#{legacyPfx}/linearized/#{itemID}")
-    oldSplash = $s3Bucket.object("#{legacyPfx}/splash/#{itemID}")
-
-    noSplashKey = calcNoSplashKey(itemID)
-    newLin = $s3Bucket.object("#{contentPfx}/#{itemID}/#{itemID}_noSplash_#{noSplashKey}.pdf")
-    newSplash = $s3Bucket.object("#{contentPfx}/#{itemID}/#{itemID}.pdf")
-=======
-def copyPatches(itemID, contentPfx, contentBucket)
   legacyPfx = getEnv("S3_PATCHES_PREFIX")
-  oldLin = $s3Patches.object("#{legacyPfx}/linearized/#{itemID}")
-  oldSplash = $s3Patches.object("#{legacyPfx}/splash/#{itemID}")
+  oldLin = $s3Bucket.object("#{legacyPfx}/linearized/#{itemID}")
+  oldSplash = $s3Bucket.object("#{legacyPfx}/splash/#{itemID}")
 
   noSplashKey = calcNoSplashKey(itemID)
-  newLin = contentBucket.object("#{contentPfx}/#{itemID}/#{itemID}_noSplash_#{noSplashKey}.pdf")
-  newSplash = contentBucket.object("#{contentPfx}/#{itemID}/#{itemID}.pdf")
+  newLin = $s3Bucket.object("#{contentPfx}/#{itemID}/#{itemID}_noSplash_#{noSplashKey}.pdf")
+  newSplash = $s3Bucket.object("#{contentPfx}/#{itemID}/#{itemID}.pdf")
 
   if oldLin.exists? && (!newLin.exists? ||
                         newLin.content_length != oldLin.content_length ||
@@ -406,7 +396,6 @@
     copyContentFile(itemID, oldLin, newSplash)
   end
 end
->>>>>>> 235ac3ea
 
 ###################################################################################################
 # Move pending PDF files to their published location
@@ -414,8 +403,8 @@
   noSplashKey = calcNoSplashKey(itemID)
 
   pvwPfx = getEnv("S3_PREVIEW_PREFIX")
-  pvwLin = $s3Preview.object("#{pvwPfx}/#{itemID}/#{itemID}_noSplash_#{noSplashKey}.pdf")
-  pvwSplash = $s3Preview.object("#{pvwPfx}/#{itemID}/#{itemID}.pdf")
+  pvwLin = $s3Bucket.object("#{pvwPfx}/#{itemID}/#{itemID}_noSplash_#{noSplashKey}.pdf")
+  pvwSplash = $s3Bucket.object("#{pvwPfx}/#{itemID}/#{itemID}.pdf")
 
   # If there's no preview file to move, we have nothing to do
   pvwLin.exists? or return
@@ -423,25 +412,25 @@
   # Legacy files - remove after transition
   legacyPfx = getEnv("S3_PATCHES_PREFIX")
   if pvwSplash.exists?
-    oldSplash = $s3Patches.object("#{legacyPfx}/splash/#{itemID}")
+    oldSplash = $s3Bucket.object("#{legacyPfx}/splash/#{itemID}")
     puts "  movePending: copying #{pvwSplash.key} to #{oldSplash.key}"
     copyContentFile(itemID, pvwSplash, oldSplash)
   end
-  oldLin = $s3Patches.object("#{legacyPfx}/linearized/#{itemID}")
+  oldLin = $s3Bucket.object("#{legacyPfx}/linearized/#{itemID}")
   puts "  movePending: copying #{pvwLin.key} to #{oldLin.key}"
   copyContentFile(itemID, pvwLin, oldLin)
 
   # Move the preview splash file, if present
   contentPfx = getEnv("S3_CONTENT_PREFIX")
   if pvwSplash.exists?
-    newSplash = $s3Content.object("#{contentPfx}/#{itemID}/#{itemID}.pdf")
+    newSplash = $s3Bucket.object("#{contentPfx}/#{itemID}/#{itemID}.pdf")
     puts "  movePending: copying #{pvwSplash.key} to #{newSplash.key}"
     copyContentFile(itemID, pvwSplash, newSplash)
     pvwSplash.delete
   end
 
   # Move the linearized file
-  newLin = $s3Content.object("#{contentPfx}/#{itemID}/#{itemID}_noSplash_#{noSplashKey}.pdf")
+  newLin = $s3Bucket.object("#{contentPfx}/#{itemID}/#{itemID}_noSplash_#{noSplashKey}.pdf")
   puts "  movePending: copying #{pvwLin.key} to #{newLin.key}"
   copyContentFile(itemID, pvwLin, newLin)
   pvwLin.delete
@@ -454,23 +443,23 @@
 
   # Remove the preview files if present
   pvwPfx = getEnv("S3_PREVIEW_PREFIX")
-  pvwLin = $s3Preview.object("#{pvwPfx}/#{itemID}/#{itemID}_noSplash_#{noSplashKey}.pdf")
+  pvwLin = $s3Bucket.object("#{pvwPfx}/#{itemID}/#{itemID}_noSplash_#{noSplashKey}.pdf")
   pvwLin.exists? and pvwLin.delete
-  pvwSplash = $s3Preview.object("#{pvwPfx}/#{itemID}/#{itemID}.pdf")
+  pvwSplash = $s3Bucket.object("#{pvwPfx}/#{itemID}/#{itemID}.pdf")
   pvwSplash.exists? and pvwSplash.delete
 
   # Legacy files - get rid of this code after transition
   legacyPfx = getEnv("S3_PATCHES_PREFIX")
-  oldSplash = $s3Patches.object("#{legacyPfx}/splash/#{itemID}")
+  oldSplash = $s3Bucket.object("#{legacyPfx}/splash/#{itemID}")
   oldSplash.exists? and oldSplash.delete
-  oldLin = $s3Patches.object("#{legacyPfx}/linearized/#{itemID}")
+  oldLin = $s3Bucket.object("#{legacyPfx}/linearized/#{itemID}")
   oldLin.exists? and oldLin.delete
 
   # Remove the published files if present
   contentPfx = getEnv("S3_CONTENT_PREFIX")
-  newSplash = $s3Content.object("#{contentPfx}/#{itemID}/#{itemID}.pdf")
+  newSplash = $s3Bucket.object("#{contentPfx}/#{itemID}/#{itemID}.pdf")
   newSplash.exists? and newSplash.delete
-  newLin = $s3Content.object("#{contentPfx}/#{itemID}/#{itemID}_noSplash_#{noSplashKey}.pdf")
+  newLin = $s3Bucket.object("#{contentPfx}/#{itemID}/#{itemID}_noSplash_#{noSplashKey}.pdf")
   newLin.exists? and newLin.delete
 end
 
@@ -480,7 +469,6 @@
   item = Item[itemID]
   isPending = Item[itemID].status == "pending"
   contentPfx = getEnv(isPending ? "S3_PREVIEW_PREFIX" : "S3_CONTENT_PREFIX")
-  contentBucket = isPending ? $s3Preview : $s3Content
 
   # Skip non-published items (e.g. embargoed, withdrawn)
   if !item || !%w{published pending}.include?(item.status)
@@ -511,11 +499,8 @@
   origSize = File.size(origFile)
   origTimestamp = File.mtime(origFile)
 
-<<<<<<< HEAD
   contentPfx = getEnv(isPending ? "S3_PREVIEW_PREFIX" : "S3_CONTENT_PREFIX")
 
-=======
->>>>>>> 235ac3ea
   dbPdf = DisplayPDF[itemID]
   # It's odd, but comparing timestamps by value isn't reliable. Converting them to strings is though.
   if !$forceMode && dbPdf &&
