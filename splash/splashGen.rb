--- conflicted
+++ resolved
@@ -237,11 +237,6 @@
     response.success? or raise("Error #{response.code} generating splash page: #{response.message}")
 
     # Linearize the result for fast display of the first page on all platforms.
-<<<<<<< HEAD
-    system("/apps/eschol/bin/qpdf --linearize #{combinedTemp.path} #{targetFile}")
-    code = $?.exitstatus
-    code == 0 || code == 3 or raise("Error #{code} linearizing.")
-=======
     linFix = true
     if linFix
       # A strange bug on Chrome 63+ causes the first page of our linearized PDFs to render as
@@ -250,19 +245,18 @@
       # See https://www.pivotaltracker.com/story/show/161164221
       # and https://bugs.chromium.org/p/chromium/issues/detail?id=711984
       fixTemp = Tempfile.new(["fixed_#{itemID}_", ".pdf"], TEMP_DIR)
-      system("/apps/eschol/pkg/bin/pdftk #{combinedTemp.path} output #{fixTemp.path}")
+      system("/apps/eschol/bin/pdftk #{combinedTemp.path} output #{fixTemp.path}")
       code = $?.exitstatus
       code == 0 || code == 3 or raise("Error #{code} fixing.")
 
-      system("/usr/bin/qpdf --linearize #{fixTemp.path} #{targetFile}")
+      system("/apps/eschol/bin/qpdf --linearize #{fixTemp.path} #{targetFile}")
       code = $?.exitstatus
       code == 0 || code == 3 or raise("Error #{code} linearizing.")
     else
-      system("/usr/bin/qpdf --linearize #{combinedTemp.path} #{targetFile}")
+      system("/apps/eschol/bin/qpdf --linearize #{combinedTemp.path} #{targetFile}")
       code = $?.exitstatus
       code == 0 || code == 3 or raise("Error #{code} linearizing.")
     end
->>>>>>> b0a82253
 
     # Sanity checking
     origPageCt = countPages(getRealPath(origFile))
