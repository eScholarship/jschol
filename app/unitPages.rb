def traverseHierarchyUp(arr)
  if ['root', nil].include? arr[0][:id]
    return arr
  end
  unit = $unitsHash[$hierByUnit[arr[0][:id]][0].ancestor_unit]
  traverseHierarchyUp(arr.unshift({name: unit.name, id: unit.id, url: "/uc/" + unit.id}))
end

# Generate a link to an image in the S3 bucket
def getLogoData(data)
  data && data['asset_id'] && data['width'] && data['height'] or return nil
  return { url: "/assets/#{data['asset_id']}", width: data['width'], height: data['height'] }
end

# Add a URL to each nav bar item
def getNavBar(unitID, pageName, navItems)
  navItems.each { |navItem|
    if navItem['slug']
<<<<<<< HEAD
      navItem['url'] = "/unit/#{unitID}#{navItem['slug']=="" ? "" : "/"+navItem['slug']}"
=======
      navItem['url'] = "/uc/#{unitID}/#{navItem['slug']}"
>>>>>>> 0af2781f
    end
  }
  return navItems
end

# Generate the last part of the breadcrumb for a static page within a unit
def getPageBreadcrumb(unit, pageName)
  pageName == "home" and return []
  pageName == "search" and return [{ name: "Search", id: unit.id + ":" + pageName}]
  pageName == "profile" and return [{ name: "Profile", id: unit.id + ":" + pageName}]
  pageName == "sidebar" and return [{ name: "Sidebars", id: unit.id + ":" + pageName}]
  p = Page.where(unit_id: unit.id, slug: pageName).first
  p or raise("Page lookup failed: unit=#{unit.id} slug=#{pageName}")
  return [{ name: p[:name], id: unit.id + ":" + pageName, url: "/#{unit.id}/#{pageName}" }]
end

# Generate breadcrumb and header content for Unit-branded pages
def getUnitHeader(unit, pageName=nil, attrs=nil)
  if !attrs then attrs = JSON.parse(unit[:attrs]) end
  campusID = UnitHier.where(unit_id: unit.id).where(ancestor_unit: $activeCampuses.keys).first.ancestor_unit

  header = {
    :campusID => campusID,
    :campusName => $unitsHash[campusID].name,
    :campuses => $activeCampuses.values.map { |c| {id: c.id, name: c.name} }.unshift({id: "", name: "eScholarship at..."}),
    :logo => getLogoData(attrs['logo']),
    :nav_bar => getNavBar(unit.id, pageName, attrs['nav_bar']),
    :social => {
      :facebook => attrs['facebook'],
      :twitter => attrs['twitter'],
      :rss => attrs['rss']
    },
<<<<<<< HEAD
    :breadcrumb => traverseHierarchyUp([{name: unit.name, id: unit.id, url: "/unit/" + unit.id}]) +
                   getPageBreadcrumb(unit, pageName)
=======
    :breadcrumb => traverseHierarchyUp([{name: unit.name, id: unit.id, url: "/uc/" + unit.id}])
>>>>>>> 0af2781f
  }

  # if this unit doesn't have a nav_bar, get the next unit up the hierarchy's nav_bar
  if !header[:nav_bar]
    ancestor = $hierByUnit[unit.id][0].ancestor
    until header[:nav_bar] || ancestor.id == 'root'
      header[:nav_bar] = JSON.parse(ancestor[:attrs])['nav_bar']
      ancestor = $hierByUnit[ancestor.id][0].ancestor
    end
  end

  return header
end

def getUnitPageContent(unit, attrs, pageName)
  if pageName == "home"
    if unit.type == 'oru'
      return getORULandingPageData(unit.id)
    end
    if unit.type.include? 'series'
      return getSeriesLandingPageData(unit)
    end
    if unit.type == 'journal'
      return getJournalLandingPageData(unit.id)
    end
  elsif pageName == "search"
    return getUnitSearchData(unit)
  end
end

def getUnitMarquee(unit, attrs)
  return {
    :about => attrs['about'],
    :carousel => attrs['carousel']
  }
end

# Get ORU-specific data for Department Landing Page
def getORULandingPageData(id)
  # addPage()
  children = $hierByAncestor[id]

  return {
    :series => children ? children.select { |u| u.unit.type == 'series' }.map { |u| seriesPreview(u) } : [],
    :journals => children ? children.select { |u| u.unit.type == 'journal' }.map { |u| {unit_id: u.unit_id, name: u.unit.name} } : [],
    :related_orus => children ? children.select { |u| u.unit.type != 'series' && u.unit.type != 'journal' }.map { |u| {unit_id: u.unit_id, name: u.unit.name} } : []
  }
end

# Preview of Series for a Department Landing Page
def seriesPreview(u)
  items = UnitItem.filter(:unit_id => u.unit_id, :is_direct => true)
  count = items.count
  preview = items.limit(3).map(:item_id)
  itemData = readItemData(preview)

  {
    :unit_id => u.unit_id,
    :name => u.unit.name,
    :count => count,
    :items => itemResultData(preview, itemData)
  }
end

def getSeriesLandingPageData(unit)
  parent = $hierByUnit[unit.id]
  if parent.length > 1
    pp parent
  else
    children = parent ? $hierByAncestor[parent[0].ancestor_unit] : []
  end

  response = unitSearch({"sort" => ['desc']}, unit)
  response[:series] = children ? children.select { |u| u.unit.type == 'series' }.map { |u| {unit_id: u.unit_id, name: u.unit.name} } : []
  return response
end

def getJournalLandingPageData(id)
  unit = $unitsHash[id]
  attrs = JSON.parse(unit.attrs)
  return {
    display: attrs['magainze'] ? 'magazine' : 'simple',
    issue: getIssue(id)
  }
end

def getIssue(id)
  issue = Issue.where(:unit_id => id).order(Sequel.desc(:pub_date)).first.values
  issue[:sections] = Section.where(:issue_id => issue[:id]).order(:ordering).all

  issue[:sections].map! do |section|
    section = section.values
    items = Item.where(:section=>section[:id]).order(:ordering_in_sect).to_hash(:id)
    itemIds = items.keys
    authors = ItemAuthors.where(item_id: itemIds).order(:ordering).to_hash_groups(:item_id)

    itemData = {items: items, authors: authors}

    section[:articles] = itemResultData(itemIds, itemData)

    next section
  end
  return issue
end



def unitSearch(params, unit)
  if unit.type.include? 'series'
    resultsListFields = ['thumbnail', 'pub_year', 'publication_information', 'type_of_work', 'rights']
    params["series"] = [unit.id]
  elsif unit.type == 'oru'
    resultsListFields = ['thumbnail', 'pub_year', 'publication_information', 'type_of_work']
    params["departments"] = [unit.id]
  elsif unit.type == 'journal'
    resultsListFields = ['thumbnail', 'pub_year', 'publication_information']
    params["journals"] = [unit.id]
  elsif unit.type == 'campus'
    resultsListFields = ['thumbnail', 'pub_year', 'publication_information', 'type_of_work', 'rights', 'peer_reviewed']
    params["campuses"] = [unit.id]
  else
    #throw 404
    pp unit.type
  end

  aws_params = aws_encode(params, [])
  response = normalizeResponse($csClient.search(return: '_no_fields', **aws_params))

  if response['hits'] && response['hits']['hit']
    itemIds = response['hits']['hit'].map { |item| item['id'] }
    itemData = readItemData(itemIds)
    searchResults = itemResultData(itemIds, itemData, resultsListFields)
  end

  return {'count' => response['hits']['found'], 'query' => get_query_display(params.clone), 'searchResults' => searchResults}
end

def getUnitStaticPage(unit, attrs, pageName)
  page = Page[:slug=>pageName, :unit_id=>unit.id].values
  page[:attrs] = JSON.parse(page[:attrs])
  return page
end

def getUnitProfile(unit, attrs)
  profile = {
    name: unit.name,
    slug: unit.id,
    logo: attrs['logo'],
    facebook: attrs['facebook'],
    twitter: attrs['twitter'],
    carousel: attrs['carousel'],
    about: attrs['about']
  }
  if unit.type == 'journal'
    profile[:doaj] = true
    profile[:license] = 'cc-by'
    profile[:eissn] = '0160-2764'
    profile[:issue] = 'most recent'
    profile[:layout] = 'simple'
  end
  if unit.type == 'oru'
    profile[:seriesSelector] = true
  end
  return profile
end

def getUnitSidebar(unit)
  return Widget.where(unit_id: unit.id, region: "sidebar").order(:ordering).map { |widget|
    { id: widget[:id], kind: widget[:kind], attrs: widget[:attrs] ? JSON.parse(widget[:attrs]) : {} }
  }
end

#   newAttrs = {
#     about: "Here's some sample text about the UCLA School of Law's Asian Pacific American Law Journal. Lalalalala!",
#     nav_bar: [
#        {name: 'Journal Home', url: '/uc/uclalaw', slug: ''},
#        {name: 'Issues', subNav: true},
#        {name: 'About', url: '/uc/uclalaw/about', slug: 'about'},
#        {name: 'Policies', url: '/uc/uclalaw/policies', slug: 'policies'},
#        {name: 'Submission Guidelines', url: '/uc/uclalaw/submission', slug: 'submission'},
#        {name: 'Contact', url: '/uc/uclalaw/contact', slug: 'contact'}
#      ],
#      twitter: "apalj",
#      directSubmit: "enabled",
#      magazine: true
#   }


def modifyUnit()
  unit = $unitsHash['uclalaw']
  currentAttrs = JSON.parse(unit.attrs)

  currentAttrs['nav_bar'] = [
    {
      "name": "Unit Home",
      "slug": ""
    },
    {
      "name": "About",
      "sub_nav": [
        {"name": "About Us", "slug": "about-us"},
        {"name": "Aims & Scope", "slug": "aims-scope"},
        {"name": "Editorial Board", "slug": "editorial-board"}
      ]
    },
    {
      "name": "Policies",
      "url": "http://lmgtfy.com/?q=policies"
    },
    {
      "name": "Submission Guidelines",
      "slug": "submission-guidelines"
    },
    {
      "name": "Contact",
      "slug": "contact"
    }
  ]

  attrs = JSON.generate(currentAttrs)
  unit.update(:attrs => attrs)
end

# def addWidget()
#   carouselWidget = new Widget({
#     unit_id: 'uclalaw',
#     kind: 'carousel',
#     region: 'top_panel',
#     order: '0',
#     attrs: [
#       { image: ,
#         header: ,
#         text: ,
#         link: ,
#         altTag: ,
#         textColor: ,
#         gradientColor: ,
#         headerColor: ,
#         linkColor: ,
#         textAlignment:
#       }
#     ]
#   })
# end

def addPage()
  # page = Page[unit_id: 'uclalaw']
  # page.update(slug: 'contact')

  # contactPage = Page.create({
  #   unit_id: 'uclalaw',
  #   slug: 'contact',
  #   title: 'Contact Us'
  #   # html: '<b>Content here!</b>'
  # })
end<|MERGE_RESOLUTION|>--- conflicted
+++ resolved
@@ -16,11 +16,7 @@
 def getNavBar(unitID, pageName, navItems)
   navItems.each { |navItem|
     if navItem['slug']
-<<<<<<< HEAD
-      navItem['url'] = "/unit/#{unitID}#{navItem['slug']=="" ? "" : "/"+navItem['slug']}"
-=======
-      navItem['url'] = "/uc/#{unitID}/#{navItem['slug']}"
->>>>>>> 0af2781f
+      navItem['url'] = "/uc/#{unitID}#{navItem['slug']=="" ? "" : "/"+navItem['slug']}"
     end
   }
   return navItems
@@ -28,7 +24,7 @@
 
 # Generate the last part of the breadcrumb for a static page within a unit
 def getPageBreadcrumb(unit, pageName)
-  pageName == "home" and return []
+  (!pageName || pageName == "home") and return []
   pageName == "search" and return [{ name: "Search", id: unit.id + ":" + pageName}]
   pageName == "profile" and return [{ name: "Profile", id: unit.id + ":" + pageName}]
   pageName == "sidebar" and return [{ name: "Sidebars", id: unit.id + ":" + pageName}]
@@ -53,12 +49,8 @@
       :twitter => attrs['twitter'],
       :rss => attrs['rss']
     },
-<<<<<<< HEAD
-    :breadcrumb => traverseHierarchyUp([{name: unit.name, id: unit.id, url: "/unit/" + unit.id}]) +
+    :breadcrumb => traverseHierarchyUp([{name: unit.name, id: unit.id, url: "/uc/" + unit.id}]) +
                    getPageBreadcrumb(unit, pageName)
-=======
-    :breadcrumb => traverseHierarchyUp([{name: unit.name, id: unit.id, url: "/uc/" + unit.id}])
->>>>>>> 0af2781f
   }
 
   # if this unit doesn't have a nav_bar, get the next unit up the hierarchy's nav_bar
