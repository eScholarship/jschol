--- conflicted
+++ resolved
@@ -144,16 +144,11 @@
 end
 
 # Landing page data does not pass arguments volume/issue. It just gets most recent journal
-def getJournalIssueData(unit, attrs, volume=nil, issue=nil)
+def getJournalIssueData(unit, unit_attrs, volume=nil, issue=nil)
   return {
-<<<<<<< HEAD
-    display: attrs['splashy'] ? 'splashy' : 'simple',
+    display: unit_attrs['magazine_layout'] ? 'magazine' : 'simple',
     issue: getIssue(unit.id, volume, issue),
     issues: Issue.where(:unit_id => unit.id).order(Sequel.desc(:pub_date)).to_hash(:id).map{|id, issue| issue.to_hash}
-=======
-    display: attrs['magazine_layout'] ? 'splashy' : 'simple',
-    issue: getIssue(id)
->>>>>>> cdd17611
   }
 end
 
@@ -169,6 +164,10 @@
   end
   return nil if issue.nil?
   issue = issue.values
+  attrs = JSON.parse(issue[:attrs])
+  issue[:title] = attrs['title']
+  issue[:description] = attrs['description'] 
+  issue[:cover] = attrs['cover'] 
   issue[:sections] = Section.where(:issue_id => issue[:id]).order(:ordering).all
 
   issue[:sections].map! do |section|
