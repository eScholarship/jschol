--- conflicted
+++ resolved
@@ -391,10 +391,7 @@
 post %r{/graphql(.*)} do
   headers = {}
   request.env['HTTP_PRIVILEGED'] and headers['Privileged'] = request.env['HTTP_PRIVILEGED']
-<<<<<<< HEAD
-=======
   request.env['CONTENT_TYPE'] and headers['Content-Type'] = request.env['CONTENT_TYPE']
->>>>>>> 9762dbf5
   response = HTTParty.post("http://#{$host}:18900/graphql#{params['captures'][0]}",
                            headers: headers,
                            body: request.body.read)
