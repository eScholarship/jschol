# Server-side application for eschol5 - see README.md for more info

# Use bundler to keep dependencies local
require 'rubygems'
require 'bundler/setup'

###################################################################################################
# External gems we need
require 'aws-sdk'
require 'cgi'
require 'digest'
require 'httparty'
require 'json'
require 'logger'
require 'mimemagic'
require 'open-uri'
require 'pp'
require 'sequel'
require 'sinatra'
require 'tempfile'
require 'socksify'
require 'socket'
require 'uri'

# Easy toggle to enable/disable mrtExpress
USE_MRTEXPRESS = true

# On dev and stg we control access with a special cookie
ACCESS_COOKIE = (ENV['ACCESS_COOKIE'] || '').empty? ? nil : ENV['ACCESS_COOKIE']

# Make puts thread-safe, and flush after every puts.
$stdoutMutex = Mutex.new
$workerNum = 0
$workerPrefix = ""
$nextThreadNum = 0
def puts(str)
  $stdoutMutex.synchronize {
    if !Thread.current[:number]
      allNums = Set.new
      Thread.list.each { |t| allNums << t[:number] }
      num = 0
      while allNums.include?(num)
        num += 1
      end
      Thread.current[:number] = num
    end
    STDOUT.puts "[#{$workerPrefix}#{Thread.current[:number]}] #{str}"
    STDOUT.flush
  }
end

# Make it clear where the new session starts in the log file.
STDOUT.write "\n=====================================================================================\n"

def waitForSocks(host, port)
  begin
    sock = TCPSocket.new(host, port)
    sock.close
  rescue Errno::ECONNREFUSED
    retries ||= 0
    retries == 0 and puts("Waiting for SOCKS proxy to start.")
    retries += 1
    if retries == 60 # == 30 sec
      puts "SOCKS proxy failed. Verify that 'ssh yourUsername@pub-jschol-dev.escholarship.org' works."
      exit 1
    else
      sleep 0.5
      retry
    end
  end
end

def ensureConnect(envPrefix)
  dbConfig = { "adapter"  => "mysql2",
               "host"     => ENV["#{envPrefix}_HOST"] || raise("missing env #{envPrefix}_HOST"),
               "port"     => ENV["#{envPrefix}_PORT"] || raise("missing env #{envPrefix}_PORT").to_i,
               "database" => ENV["#{envPrefix}_DATABASE"] || raise("missing env #{envPrefix}_DATABASE"),
               "username" => ENV["#{envPrefix}_USERNAME"] || raise("missing env #{envPrefix}_USERNAME"),
<<<<<<< HEAD
               "password" => ENV["#{envPrefix}_PASSWORD"] || raise("missing env #{envPrefix}_HOST"),
               "max_connections" => 32 }
=======
               "password" => ENV["#{envPrefix}_PASSWORD"] || raise("missing env #{envPrefix}_HOST") }
>>>>>>> 44624d20
  if TCPSocket::socks_port
    SocksMysql.new(dbConfig)
  end
  db = Sequel.connect(dbConfig)
  n = db.fetch("SHOW TABLE STATUS").all.length
  n > 0 or raise("Failed to connect to db.")
  return db
end

# Use the Sequel gem to get object-relational mapping, connection pooling, thread safety, etc.
# If specified, use SOCKS proxy for all connections (including database).
if ENV['SOCKS_PORT']
  # Configure socksify for all TCP connections. Jump through hoops for MySQL to use it too.
  socksPort = ENV['SOCKS_PORT']
  waitForSocks("127.0.0.1", socksPort)
  TCPSocket::socks_server = "127.0.0.1"
  TCPSocket::socks_port = socksPort
  require_relative 'socksMysql'
end
puts "Connecting to eschol DB.    "
DB = ensureConnect("ESCHOL_DB")
#DB.loggers << Logger.new('server.sql_log')  # Enable to debug SQL queries on main db
puts "Connecting to OJS DB.       "
OJS_DB = ensureConnect("OJS_DB")
#OJS_DB.loggers << Logger.new('ojs.sql_log')  # Enable to debug SQL queries on OJS db

# When fetching ISO pages from the local server, we need the host name.
$host = ENV['HOST'] ? "#{ENV['HOST']}.escholarship.org" : "localhost"

# Used when fetching RSS data from the API server
$escholApiServer = ENV['ESCHOL_API_SERVER'] || raise("missing env ESCHOL_API_SERVER")

# Temporary for memory leak debugging
if false
  puts "Will trace object allocations; send signal USR1 to write heap.dump.gz"
  require 'objspace'
  ObjectSpace.trace_object_allocations_start
  Signal.trap("USR1") {
    Thread.new {
      puts "Dumping heap to 'heap.dump'."
      File.open('heap.dump', "w") { |io|
        ObjectSpace.dump_all(output: io)
      }
      puts "Heap dump complete."
    }
  }
end

# Need a key for encrypting login credentials and URL keys
$jscholKey = ENV['JSCHOL_KEY'] or raise("missing env JSCHOL_KEY")

# S3 API client
puts "Connecting to S3.           "
S3_LOGGING = false
if S3_LOGGING
  # Temporary wire logging while we diagnose S3 timeouts with the AWS folks.
  # It's so verbose that it even dumps binary data; to keep the log size at all
  # reasonable, omit that part.
  class S3Logger < Logger
    @prevWasOmitted = false
    def << (msg)
      if msg =~ /\\r\\n/ && !(msg =~ /\\x/)
        puts "s3: #{msg}"
        @prevWasOmitted = false
      else
        if !@prevWasOmitted
          puts "s3: [data omitted]"
        end
        @prevWasOmitted = true
      end
    end
  end
  s3Logger = S3Logger.new(STDOUT)
  $s3Client = Aws::S3::Client.new(region: ENV['S3_REGION'] || raise("missing env S3_REGION"),
                                  :logger => s3Logger, :http_wire_trace => true)
else
  $s3Client = Aws::S3::Client.new(region: ENV['S3_REGION'] || raise("missing env S3_REGION"))
  $s3Bucket = Aws::S3::Bucket.new(ENV['S3_BUCKET'] || raise("missing env S3_BUCKET"), client: $s3Client)
end

# Internal modules to implement specific pages and functionality
require_relative '../util/sanitize.rb'
require_relative '../util/xmlutil.rb'
require_relative '../util/event.rb'
require_relative 'hierarchy'
require_relative 'listViews'
require_relative 'searchApi'
require_relative 'queueWithTimeout'
require_relative 'statsPages'
require_relative 'unitPages'
require_relative 'citation'
require_relative 'loginApi'
require_relative 'fetch'
require_relative 'redirect'
require_relative 'sitemap'

class StdoutLogger
  def << (str)
    puts(str)
  end
end

$stdoutLogger = StdoutLogger.new

# Replace Rack's CommonLogger with a slight modification to log Referer and X-Amzn-Trace-Id
class AccessLogger

  FORMAT = %{%s - %s [%s] "%s %s%s %s" %d %s %0.4f %s %s\n}

  def initialize(app, logger=nil)
    @app = app
    @logger = logger
  end

  def call(env)
    began_at = Rack::Utils.clock_time
    status, header, body = @app.call(env)
    header = Rack::Utils::HeaderHash.new(header)
    body = Rack::BodyProxy.new(body) { log(env, status, header, began_at) }
    [status, header, body]
  end

  private

  def log(env, status, header, began_at)
    length = extract_content_length(header)

    msg = FORMAT % [
      env['HTTP_X_FORWARDED_FOR'] || env["REMOTE_ADDR"] || "-",
      env["REMOTE_USER"] || "-",
      Time.now.strftime("%d/%b/%Y:%H:%M:%S %z"),
      env[Rack::REQUEST_METHOD],
      env[Rack::PATH_INFO],
      env[Rack::QUERY_STRING].empty? ? "" : "?#{env[Rack::QUERY_STRING]}",
      env[Rack::HTTP_VERSION],
      status.to_s[0..3],
      length,
      Rack::Utils.clock_time - began_at,
      extract_referer(env, header),  # added
      extract_trace(env, header) ]   # added

    logger = @logger || env[Rack::RACK_ERRORS]
    # Standard library logger doesn't support write but it supports << which actually
    # calls to write on the log device without formatting
    if logger.respond_to?(:write)
      logger.write(msg)
    else
      logger << msg
    end
  end

  def extract_content_length(headers)
    value = headers[Rack::CONTENT_LENGTH] or return '-'
    value.to_s == '0' ? '-' : value
  end

  def extract_referer(env, headers)
    value = env['HTTP_REFERER'] || headers['REFERER'] or return '-'
    return quote(value)
  end

  def extract_trace(env, headers)
    value = env['HTTP_X_AMZN_TRACE_ID'] || headers['X-AMZN-TRACE-ID'] or return '-'
    return quote(value)
  end

  def quote(value)
    return "\"#{value.gsub("\"", "%22").gsub(/\s/, "+")}\""
  end
end

###################################################################################################
# Model classes for easy interaction with the database.
#
# For more info on the database schema, see contents of migrations/ directory, and for a more
# graphical version, see:
#
# https://docs.google.com/drawings/d/1gCi8l7qteyy06nR5Ol2vCknh9Juo-0j91VGGyeWbXqI/edit
puts "Populating db models."
require_relative '../tools/models.rb'

# DbCache uses the models above.
require_relative 'dbCache'
fillCaches

# Sinatra configuration
configure do
  # Puma is good for multiprocess *and* multithreading
  set :server, 'puma'

  # Sinatra unfortunately serves static files before running the 'before' block, preventing
  # us from doing redirects on static files.
  set :static, false

  set :show_exceptions, false

  # Replace Sinatra's normal logging with one that goes to our overridden stdout puts, so we
  # can include the pid and thread number with each request.
  set :logging, false
  use AccessLogger, $stdoutLogger

   # Compress things that can benefit
  use Rack::Deflater,
    :include => %w{application/javascript application/xml text/html text/css application/json image/svg+xml},
    :if => lambda { |env, status, headers, body|
      # advice from https://www.itworld.com/article/2693941/cloud-computing/
      #               why-it-doesn-t-make-sense-to-gzip-all-content-from-your-web-server.html
      return headers["Content-Length"].to_i > 1400
    }
end

TEMP_DIR = "tmp"
FileUtils.mkdir_p(TEMP_DIR)

###################################################################################################
# ISOMORPHIC JAVASCRIPT
# =====================
#
# Using a Javascript front-end framework like React has a couple downsides: First, it makes the
# site unusable by users who have Javascript turned off. Second, not all crawlers can or do run
# your javascript, and so it might make the site invisible to them.
#
# The solution is so-called "isomorphic Javascript". Basically we run React not only in the
# browser but also on the server. When the page initially loads, we generate the initial HTML
# that React will eventually generate once it fully initializes on the client side, and we send
# that HTML as a starting point. When React starts up on the client, it verifies that the HTML
# is the same (and issues a console warning if not).
#
# How do we run React on the server? We keep a little Node Express server running on a differnet
# port than the main app, and when we need to load a page we feed it the initial data, it runs
# the appropriate React templates, and returns us the HTML.
#
# In this way, the user gets a speedy initial load and can use some of the site features without
# javascript, and crawlers have an easy time seeing everything the users see.
###################################################################################################

###################################################################################################
# IP address filtering, redirect processing, etc.
$ipInclude = File.exist?("config/allowed_ips") && Regexp.new(File.read("config/allowed_ips").strip)
$ipExclude = File.exist?("config/blocked_ips") && Regexp.new(File.read("config/blocked_ips").strip)
before do
  $ipInclude && !$ipInclude.match(request.ip) and halt 403
  $ipExclude && $ipExclude.match(request.ip) and halt 403

  # On dev and stg, control access with a special cookie
  if ACCESS_COOKIE
    if request.params['access']
      response.set_cookie(:ACCESS_COOKIE, :value => request.params['access'], :path => "/")
      ACCESS_COOKIE == request.params['access'] or halt(401, "Not authorized.")
    elsif request.path != "/check"
      ACCESS_COOKIE == request.cookies['ACCESS_COOKIE'] or halt(401, "Not authorized.")
    end
  end

  # Check the long list of things to redirect
  redirURI, code = checkRedirect(URI.parse(request.url))
  if code
    if code >= 300 && code <= 399
      redirect to(redirURI.to_s, code), code
    else
      halt code
    end
  end

  # Most of the responses from this app are dynamic and shouldn't be cached (e.g. unit pages,
  # pageData responses, etc.) The exceptions, e.g. assets, explicitly override cache_control.
  cache_control :no_store

  # Emulate Sinatra's handling of static files, *after* all our access and redirect checks
  path = File.expand_path("app/#{URI::unescape(request.path_info)}")
  if File.file?(path)
    env['sinatra.static_file'] = path
    cache_control(:public, :max_age => 3600)
    send_file path, :disposition => nil
  end
end

###################################################################################################
# Simple up-ness check
get "/check" do
  if ENV['ISO_PORT']
    response = HTTParty.get("http://#{$host}:#{ENV['ISO_PORT']}/check", :timeout => 20)
    response.code == 200 or halt(500, "ISO server not ok.")
  end
  return "ok"
end

###################################################################################################
get %r{/rss/unit/([^/]+)} do |unitID|
  Unit[unitID] or halt(404, "Unit not found")
  response = HTTParty.get("#{$escholApiServer}/rss/unit/#{unitID}")
  response.headers['content-type'] and content_type response.headers['content-type']
  [response.code, response.body]
end

###################################################################################################
def proxyFromURL(url, overrideHostname = nil)
  fetcher = HttpFetcher.new(url, overrideHostname)
  if !fetcher.length.nil? && fetcher.length > 0
    headers "Content-Length" => fetcher.length.to_s
  end
  if fetcher.headers && fetcher.headers.dig('content-type', 0)
    headers "content-type" => fetcher.headers.dig('content-type', 0)
  end
  return stream { |out| fetcher.streamTo(out) }
end

###################################################################################################
get %r{/uc/oai(.*)} do
  request.url =~ %r{/uc/oai(.*)}
  proxyFromURL("https://submit.escholarship.org/uc/oai#{$1}", "escholarship.org")
end

###################################################################################################
# New OAI endpoint. In production, this proxying isn't necessary -- the ALB is configured to do it.
get %r{/oai(.*)} do
  request.url =~ %r{/oai(.*)}
  headers = {}
  request.env['HTTP_PRIVILEGED'] and headers['Privileged'] = request.env['HTTP_PRIVILEGED']
  response = HTTParty.get("#{$escholApiServer}/oai#{$1}", headers: headers)
  response.headers['content-type'] and content_type response.headers['content-type']
  [response.code, response.body]
end

###################################################################################################
get %r{/graphql} do
  if request.query_string.empty?
    redirect(to('/graphql/iql'))
  else
    outHeaders = {}
    request.env['HTTP_PRIVILEGED'] and outHeaders['Privileged'] = request.env['HTTP_PRIVILEGED']
    response = HTTParty.get("#{$escholApiServer}/graphql?#{URI.escape(request.query_string)}",
                            headers: outHeaders)
    %w{Content-Type Access-Control-Allow-Origin}.each { |h|
      response.headers[h] and headers h => response.headers[h]
    }
    [response.code, response.body]
  end
end

###################################################################################################
get %r{/graphql(.*)} do
  proxyFromURL("#{$escholApiServer}/graphql#{params['captures'][0]}", "escholarship.org")
end

###################################################################################################
post %r{/graphql(.*)} do
  headers = {}
  request.env['HTTP_PRIVILEGED'] and headers['Privileged'] = request.env['HTTP_PRIVILEGED']
  request.env['CONTENT_TYPE'] and headers['Content-Type'] = request.env['CONTENT_TYPE']
  response = HTTParty.post("#{$escholApiServer}/graphql#{params['captures'][0]}",
                           headers: headers,
                           body: request.body.read)
  %w{Content-Type Access-Control-Allow-Origin}.each { |h|
    response.headers[h] and headers h => response.headers[h]
  }
  [response.code, response.body]
end

###################################################################################################
options %r{/graphql(.*)} do
  headers "Access-Control-Allow-Origin" => "*",
          "Access-Control-Allow-Headers" => "Accept, Content-Type",
          "Access-Control-Allow-Methods" => "GET, POST, OPTIONS"
  200
end

###################################################################################################
# Old XTF-style "smode" searches fall to here; all other old searches get redirected.
get %r{/uc/search(.*)} do |stuff|
  request.url =~ %r{/uc/search(.*)}
  proxyFromURL("https://submit.escholarship.org/uc/search#{$1}", "escholarship.org")
end

###################################################################################################
# Directory used by RePec to crawl our site
get %r{/repec(.*)} do
  request.url =~ %r{/repec(.*)}
  proxyFromURL("https://submit.escholarship.org/repec#{$1}", "escholarship.org")
end

###################################################################################################
# Sanitize incoming filenames before applying them to the filesystem. In particular, prevent
# attacks using "../" as part of the path.
def sanitizeFilePath(path)
  path = path.gsub(/[^-a-z A-Z0-9_.\/]/, '_').split("/").map { |part|
    part.sub(/^\.+/, '_').sub(/\.+$/, '_')
  }.join('/')
end

###################################################################################################
get %r{/assets/([0-9a-f]{64})} do |hash|
  s3Path = "#{ENV['S3_PREFIX'] || raise("missing env S3_PREFIX")}/binaries/#{hash[0,2]}/#{hash[2,2]}/#{hash}"
  obj = $s3Bucket.object(s3Path)
  obj.exists? or halt(404)
  Tempfile.open("s3_", TEMP_DIR) { |s3Tmp|
    obj.get(response_target: s3Tmp)
    s3Tmp.seek(0)
    etag hash
    cache_control :public, :max_age => 3600   # maybe more?
    send_file(s3Tmp,
              last_modified: obj.last_modified,
              type: obj.metadata["mime_type"] || "application/octet-stream",
              filename: (obj.metadata["original_path"] || "").sub(%r{.*/}, ''))
    s3Tmp.unlink
  }
end

###################################################################################################
get "/content/:fullItemID/*" do |itemID, path|
  # Prep work
  itemID =~ /^qt[a-z0-9]{8}$/ or halt(404)  # protect against attacks
  item = Item[itemID] or halt(404)
  item.status == 'published' or halt(403)  # prevent access to embargoed and withdrawn files
  path = sanitizeFilePath(path)  # protect against attacks

  # Figure out the ID in Merritt. eSchol items just use the eSchol ARK; others are recorded
  # as local IDs in the attributes.
  mrtID = "ark:/13030/#{itemID}"
  attrs = JSON.parse(item.attrs)
  (attrs["local_ids"] || []).each { |localID|
    localID["type"] == "merritt" and mrtID = localID["id"]
  }

  # If it's the main content PDF...
  if path =~ /^qt\w{8}\.pdf$/
    epath = "content/#{URI::encode(path)}"
    if USE_MRTEXPRESS
      attrs["content_merritt_path"] and epath = attrs["content_merritt_path"]
    end
    noSplash = params[:nosplash] && isValidContentKey(itemID.sub(/^qt/, ''), params[:nosplash])
    mainPDF = true
  elsif path =~ %r{^inner/(.*)$}
    filename = $1
    halt(403) if filename =~ /^qt\w{8}\.pdf$/  # disallow bypassing main check using inner backdoor
    epath = "content/#{URI::encode(filename)}"
    noSplash = true
    mainPDF = false
  else
    # Must be a supp file.
    attrs["supp_files"] or halt(404)
    epath = nil
    attrs["supp_files"].each { |supp|
      if path == "supp/#{supp["file"]}"
        epath = "content/#{URI::encode(path)}"
        if USE_MRTEXPRESS && supp["merritt_path"]
          epath = URI::encode(supp["merritt_path"])
        end
      end
    }
    epath or halt(404)
    noSplash = true
    mainPDF = false
  end

  # Some items have a date-based download restriction. In this case, we only support the
  # no-splash version used for pdf.js rendering, and protected (lightly) by a key. Note that
  # supp files are explicitly allowed, e.g. for the Greek Satyr Play. See
  # https://www.pivotaltracker.com/story/show/152981894
  if attrs['disable_download'] && Date.parse(attrs['disable_download']) > Date.today && mainPDF && !noSplash
    halt 403, "Download restricted until #{attrs['disable_download']}"
  end

  # Guess the content type by path for now
  content_type MimeMagic.by_path(path)

  # Here's the final file URL
  if USE_MRTEXPRESS
    fileURL = "https://#{ENV['MRTEXPRESS_HOST'] || raise("missing env MRTEXPRESS_HOST")}/dl/#{mrtID}/#{epath}"
  else
    fileURL = "http://submit.escholarship.org:18881/data_pairtree/#{itemID.scan(/\w\w/).join('/')}/#{itemID}/#{epath}"
  end

  # Control how long this remains in browser and CloudFront caches
  cache_control :public, :max_age => 3600   # maybe more?

  # Allow cross-origin requests so that main site and CloudFront cache can co-operate. Also, let
  # crawlers know that the canonical URL is the item page.
  if ENV['CLOUDFRONT_PUBLIC_URL']
    headers "Access-Control-Allow-Origin" => "*",
            "Access-Control-Allow-Headers" => "Range",
            "Access-Control-Expose-Headers" => "Accept-Ranges, Content-Encoding, Content-Length, Content-Range",
            "Access-Control-Allow-Methods" => "GET, OPTIONS"
  end
  headers "Link" => "<https://escholarship.org/uc/item/#{itemID.sub(/^qt/,'')}>; rel=\"canonical\""

  # Stream supp files out directly from Merritt. Also, if there's no display PDF, fall back
  # to the version in Merritt.
  displayPDF = DisplayPDF[itemID]
  if !mainPDF || !displayPDF
    fetcher = MerrittFetcher.new(fileURL)
    if fetcher.length
      headers "Content-Length" => fetcher.length.to_s
    else
      raise fetcher.status
    end
    return stream { |out| fetcher.streamTo(out) }
  end

  # Decide which display version to send
  if noSplash || displayPDF.splash_size == 0
    s3Path = "#{ENV['S3_PREFIX'] || raise("missing env S3_PREFIX")}/pdf_patches/linearized/#{itemID}"
    outLen = displayPDF.linear_size
  else
    s3Path = "#{ENV['S3_PREFIX'] || raise("missing env S3_PREFIX")}/pdf_patches/splash/#{itemID}"
    outLen = displayPDF.splash_size
  end

  # So we have to explicitly tell the client. With this, pdf.js will show the first page
  # before downloading the entire file.
  headers "Accept-Ranges" => "bytes"

  # Stream the file from S3
  range = request.env["HTTP_RANGE"]
  s3Obj = $s3Bucket.object(s3Path)
  s3Obj.exists? or raise("missing display PDF")
  if range
    range =~ /^bytes=(\d+)-(\d+)?/ or raise("can't parse range #{range.inspect}")
    fromByte, toByte = $1.to_i, $2.to_i
    if toByte.nil? || toByte == 0
      toByte = outLen
    end
    #puts "range #{fromByte}-#{toByte}/#{outLen}"
    headers "Content-Range" => "bytes #{fromByte}-#{toByte}/#{outLen}"
    outLen = toByte - fromByte + 1
    status 206
  end
  headers "Content-Length" => outLen.to_s,
          "ETag" => s3Obj.etag,
          "Last-Modified" => s3Obj.last_modified.to_s
  fetcher = S3Fetcher.new(s3Obj, s3Path, range)
  stream { |out| fetcher.streamTo(out) }
end

###################################################################################################
def getPageData(path)
  #puts "Routing on path #{path.sub(%r{/$}, '')}"
  case path.sub(%r{/$}, '')  # forgive trailing slash
    when ""; getHomePageData
    when "/campuses"; browseAllCampuses
    when "/journals"; browseAllJournals
    when %r{^/([^/]+)/(units|journals)$}; getCampusBrowseData($1, $2)
    when %r{^/uc/item/([^/]+)$}; getItemPageData($1)
    when %r{^/uc/author/([^/]+)/stats(/([^/]+))?$}; authorStatsData("ark:/99166/#{$1}", $3 || "summary")
    when %r{^/uc/([^/]+)/stats(/([^/]+))?$}; unitStatsData($1, $3 || "summary")
    when %r{^/uc/([^/]+)(/([^/]+))?(/([^/]+))?$}; getUnitPageData($1, $3 || "home", $5)
    when "/search"; getSearchData
    when "/login"; loginStartData
    when %r{/loginSuccess(/.*)?}; loginValidateData
    when "/logout"; { header: getGlobalHeader }
    when %r{/logoutSuccess(/.*)?}; { header: getGlobalHeader }
    else getGlobalStaticData(path)
  end
end

###################################################################################################
# Translate incoming page data requests to the proper internal API
get %r{/api/pageData([^\?]+)} do |path|
  content_type :json
  return getPageData(path).to_json
end

###################################################################################################
# If a cache buster comes in, strip it down to the original, and re-dispatch the request to return
# the actual file.
get %r{\/css\/main-[a-zA-Z0-9]{16}\.css} do
  call env.merge("PATH_INFO" => "/css/main.css")
end

###################################################################################################
# CORS for CloudFront
options %r{/dist/(\w+)/dist/prd/(\w+)/(.*)} do
  headers "Access-Control-Allow-Origin" => "*",
          "Access-Control-Allow-Headers" => "Range",
          "Access-Control-Expose-Headers" => "Accept-Ranges, Content-Encoding, Content-Length, Content-Range",
          "Access-Control-Allow-Methods" => "GET, OPTIONS"
  return ""
end

###################################################################################################
# Handle requests from CloudFront
get %r{/dist/(\w+)/dist/prd/(\w+)/(.*)} do
  cfKey, kind, path = params['captures']
  if kind == "static"
    call env.merge("PATH_INFO" => "/#{path}")
  elsif kind == "content" || kind == "assets"
    call env.merge("PATH_INFO" => "/#{kind}/#{path}")
  else
    halt(404)
  end
end

###################################################################################################
# The outer framework of every page is essentially the same, substituting in the intial page
# data and initial elements from React.
get %r{.*} do
  # The regex below ensures that /api, /content, /locale, and files with a file ext get served
  # elsewhere.
  if request.path_info =~ %r{api/.*|content/.*|locale/.*|.*\.[a-zA-Z]\w{0,3}}
    pass
  else
    generalResponse
  end
end

###################################################################################################
def generalResponse
  # Replace startup URLs for proper cache busting
  template = File.new("app/app.html").read
  webpackManifest = JSON.parse(File.read('app/js/manifest.json'))
  template.sub!("/js/vendors~app.js", "#{webpackManifest["vendors~app.js"]}")
  template.sub!("/js/app.js", "#{webpackManifest["app.js"]}")
  template.sub!("/css/main.css", "/css/main-#{Digest::MD5.file("app/css/main.css").hexdigest[0,16]}.css")

  # In development mode, skip iso
  ENV['ISO_PORT'] or return template

  # Get API data
  pageData = nil
  apiErr = catch (:halt) {
    begin
      pageData = getPageData(request.path_info)
      pageData.is_a?(Hash) or raise("an API function failed to return a hash, for path=#{request.path_info.inspect}")
    rescue Exception => e
      puts "Exception getting page data: #{e}\n    #{e.backtrace.join("\n    ")}"
      pageData = { error: true, message: "Server Error" }
    end
    nil
  }

  content_type :html  # in case it got set to json

  # If there was any error from APIs, return an ISO error page.
  if apiErr
    unit = $unitsHash['root']
    attrs = JSON.parse(unit[:attrs])
    pageData = {
      unit: unit.values.reject{|k,v| k==:attrs},
      header: getUnitHeader(unit, nil, nil, attrs),
      error: true
    }
    if apiErr.is_a?(Array)
      status apiErr[0] || 500
      if apiErr[1].is_a?(String)
        if apiErr[1] =~ /{/
          begin
            parsed = JSON.parse(apiErr[1])
            parsed['error'] && parsed['message'] or raise("APIs should jsonHalt")
            pageData[:message] = parsed['message']
          rescue
            pageData[:message] = apiErr[1]
          end
        else
          pageData[:message] = apiErr[1]
        end
      else
        pageData[:message] = "Error"
      end
    elsif apiErr.is_a?(Numeric)
      status apiErr
      pageData[:message] = apiErr == 404 ? "Not Found" : "Error"
    else
      raise("can't figure out apiErr: #{apiErr.inspect}")
    end
  end

  # Parse out payload of the URL (i.e. not including the host name)
  request.url =~ %r{^https?://([^/:]+)(:\d+)?(.*)$} or fail
  remainder = $3

  # Pass the full path and query string to our little Node Express app, which will run it through
  # ReactRouter and React.
  response = HTTParty.post("http://#{$host}:#{ENV['ISO_PORT']}#{remainder}",
               :headers => { 'Content-Type' => 'application/json' },
               :body => pageData.to_json,
               :timeout => 20)
  if response.code != 200
    # If there's an exception (like iso is completely dead), fall back to non-iso mode.
    puts "Warning: unexpected error from iso (falling back): #{response.code} - #{response.body}"
    metaTags = "<title>ISO error - eScholarship</title>"
    template.sub!('<metaTags></metaTags>', metaTags) or raise("missing template section")
    return template
  end

  # Extract meta tags so we can put them in <head>
  metaTags, body = "", response.body
  if body =~ %r{<metaTags>(.*)</metaTags>(.*)$}m
    metaTags, body = $1, $2
    metaTags.gsub!(/>\s*</, ">\n  <")  # add some newlines to make it look nice
  end

  # Redirect http to https (but only on production)
  if request.scheme == "http" && request.host == "escholarship.org"
    uri = URI.parse(request.url)
    uri.scheme = "https"
    uri.port = nil
    redirect to(uri.to_s), 301
    return
  end

  # We need to turn the page data into a code snippet. It's not as straightforward as one mightt hink.
  # For instance, unicode characters can't be inline (at least, it doesn't work for me); rather, they
  # have to be encoded in "\uXXYY" form.
  #
  # For a test sample see the copyright symbol near the end of the abstract in qt0015h4ns.
  jsonPageData = pageData.to_json
  jsonPageData.gsub!(/[\u007F-\uFFFF]/) { |m| "\\u%04X" % m.codepoints[0] }

  # Also, backslashes are particularly difficult. First of all, they need to be escaped in the
  # javascript, so that's "\\". But you'll see eight backslashes below. What's that about? Well,
  # to produce two backslashes in the output, you need four going in. In addition, because this
  # is going in to the String.sub! function, we have to double that to defeat them being interpreted
  # as backreferences to the match. Crazy cray cray.
  #
  # For a test sample, see the "5\%" near the end of the abstract in qt3f3256kv.
  jsonPageData.gsub!("\\", "\\\\\\\\")

  # In the template, substitute the results from React/ReactRouter, and the API data so the
  # client-side React code can successfully rehydrate the page.
  return template.sub('<metaTags></metaTags>', metaTags).
                  sub('<script></script>', "<script>window.jscholApp_initialPageData = #{jsonPageData};</script>").
                  sub('<div id="main"></div>', body)
end

# Not found errors on /content, /api, etc.
not_found do
  status 404
  if request.path =~ %r{\.[^/]+$}   # handle probable file paths like .jpg, .gif, etc.
    return "Resource not found.\n"
  elsif request.path =~ %r{/(api|graphql)/}
    return jsonHalt(404, "Not Found")
  elsif request.path =~ %r{/(dspace|oai)}
    return halt(404, "Not Found.\n")
  else
    generalResponse
  end
end

###################################################################################################
# Home Page 
def getHomePageData
  return {
    :header => getGlobalHeader,
    :hero_data => getCampusHero,
    :stats => {
      :statsCountItems => $statsCountItems,
      :statsCountViews => $statsCountViews,
      :statsCountOpenItems => $statsCountOpenItems,
      :statsCountEscholJournals => $statsCountEscholJournals,
      :statsCountOrus => $statsCountOrus,
      :statsCountArticles => $statsCountArticles,
      :statsCountThesesDiss => $statsCountThesesDiss,
      :statsCountBooks => $statsCountBooks
    }
  }
end

###################################################################################################
# Deposit Wizard get ORUS for a campus
get "/api/wizardlyORUs/:campusID" do |campusID|
  cu = flattenDepts($hierByAncestor[campusID].map(&:values).map{|x| x[:unit_id]})
  return cu.sort_by{ |u| u["name"] }.to_json
end

# Returns an array like [{"id"=>"uceap", "name"=>"UCEAP Mexico", "directSubmit"=>"enabled"}, ...]
def flattenDepts(ids, a=[])
  if ids.class == Array
    ids.each {|x| flattenDepts(x,a)}
  else
    unit = $unitsHash[ids]
    unitAttrs = JSON.parse(unit.attrs)
    a << {"id" => unit.id, "name" => unit.name, "directSubmit" => unitAttrs['directSubmit']} unless unit.type != 'oru'
    children = $hierByAncestor[unit.id]
    children and children.each do |c|
        unit = $unitsHash[c.unit_id]
        flattenDepts(unit.id, a)
      end
  end
  a 
end

###################################################################################################
# Deposit Wizard get series for an ORU 
get "/api/wizardlySeries/:unitID" do |unitID|
  children = $hierByAncestor[unitID]
  os = children ? children.select { |u| u.unit.type.include?('series') }.map {|u|
   unitAttrs = JSON.parse(u.unit.attrs)
   {'id': u.unit_id, 'name': u.unit.name, 'directSubmit': unitAttrs['directSubmit']}
  } : []
  return os ? os.sort_by{ |u| u[:name] }.to_json : nil
end

###################################################################################################
# Browse all campuses
def browseAllCampuses
  # Build array of hashes containing campus and stats
  stats = []
  $activeCampuses.each do |k, v|
    pub_count =     ($statsCampusItems.keys.include? k) ? $statsCampusItems[k]    : 0
    unit_count =    ($statsCampusOrus.keys.include? k)  ? $statsCampusOrus[k]     : 0
    journal_count = ($statsCampusJournals.keys.include? k) ? $statsCampusJournals[k] : 0
    stats.push({"id"=>k, "name"=>v.values[:name], "type"=>v.values[:type], 
      "publications"=>pub_count, "units"=>unit_count, "journals"=>journal_count})
  end
  otherCampuses = ['anrcs', 'lbnl', 'ucop'] 
  unit = $unitsHash['root']
  body = {
    :header => getGlobalHeader,
    :unit => unit.values.reject{|k,v| k==:attrs},
    :sidebar => getUnitSidebar(unit),
    :browse_type => "campuses",
    :campusesStats => stats.select { |h| !otherCampuses.include?(h['id']) },
    :otherStats => stats.select { |h| otherCampuses.include?(h['id']) }
  }
  breadcrumb = [{"name" => "Campuses and Other Locations", "url" => "/campuses"},]
  return body.merge(getHeaderElements(breadcrumb, nil))
end

###################################################################################################
# Browse all journals
def browseAllJournals
  journals = $campusJournals.sort_by{ |h| h[:name].downcase }
  unit = $unitsHash['root']
  body = {
    :header => getGlobalHeader,
    :unit => unit.values.reject{|k,v| k==:attrs},
    :sidebar => getUnitSidebar(unit),
    :browse_type => "all_journals",
    :journals => journals.select{ |h| h[:status]!="archived" },
    :archived => journals.select{ |h| h[:status]=="archived" }
  }
  breadcrumb = [{"name" => "Journals", "url" => "/journals"},]
  return body.merge(getHeaderElements(breadcrumb, "All Campuses"))
end

###################################################################################################
# Browse a campus's units or journals
def getCampusBrowseData(campusID, browse_type)
  cu, cj, pageTitle = nil, nil, nil
  unit = $unitsHash[campusID]
  unit or halt(404, "campusID not found")
  if browse_type == 'units'
    cu = $hierByAncestor[campusID].sort_by{ |h| $unitsHash[h[:unit_id]].name }.map do |a|
      getChildDepts($unitsHash[a.unit_id])
    end
    pageTitle = "Academic Units"
  else   # journals
    cj  = $campusJournals.select{ |j| j[:ancestor_unit].include?(campusID) }.sort_by{ |h| h[:name].downcase }
    cja = cj.select{ |h| h[:status]=="archived" }
    cj  = cj.select{ |h| h[:status]!="archived" }
    pageTitle = "Journals"
  end
  body = {
    :browse_type => browse_type,
    :pageTitle => pageTitle,
    :unit => unit ? unit.values.reject { |k,v| k==:attrs } : nil,
    :header => unit ? getUnitHeader(unit) : getGlobalHeader,
    :sidebar => getUnitSidebar(unit),
    :campusUnits => cu ? cu.compact : nil,
    :campusJournals => cj,
    :campusJournalsArchived => cja
  }
  breadcrumb = [
    {"name" => pageTitle, "url" => "/" + campusID + "/" + browse_type},
    {"name" => unit.name, "url" => "/uc/" + campusID}]
  return body.merge(getHeaderElements(breadcrumb, nil))
end

# Returns an array like [{"id"=>"uceap", "name"=>"UCEAP Mexico", "children" => []}, ...]
def getChildDepts(unit)
  if unit.type != 'oru'
    return nil
  else
    node = {"id" => unit.id, "name" => unit.name}
    if $hierByAncestor[unit.id]
      child = $hierByAncestor[unit.id].map { |c| getChildDepts($unitsHash[c.unit_id]) }.compact
      if child[0] then node["children"] = child end
    end
    return node
  end
end

###################################################################################################
# Global static pages; also, a fallback for global not-found.
def getGlobalStaticData(path)
  pageName = path.sub(%r{^/}, "")
  if pageName =~ %r{^[a-zA-Z]([a-zA-Z_]+/)*[a-zA-Z_]+$} && Page.where(unit_id: 'root', slug: pageName).count > 0
    unit = $unitsHash['root']
    attrs = JSON.parse(unit[:attrs])
    return {
      unit: unit.values.reject{|k,v| k==:attrs},
      sidebar: getUnitSidebar(unit),
      header: getUnitHeader(unit, pageName, nil, attrs),
      content: getUnitStaticPage(unit, attrs, pageName)
    }
  else
    jsonHalt(404, "Not Found")
  end
end

###################################################################################################
# Unit page data. 
# pageName may be some administrative function (nav, profile), specific journal volume, or static page name
def getUnitPageData(unitID, pageName, subPage)
  unit = Unit[unitID] or jsonHalt(404, "Unit not found")
  attrs = JSON.parse(unit[:attrs])
  pageName == "stats" and return unitStatsData(unitID, subPage)
  if pageName
    ext = nil
    begin
      ext = extent(unit.id, unit.type)
    rescue Exception => e
      puts "Error building page data: #{e} #{e.backtrace}"
      jsonHalt 404, "Error building page data:" + e.message
    end
    pageData = {
      unit: unit.values.reject{|k,v| k==:attrs}.merge(:extent => ext),
      sidebar: getUnitSidebar(unit.type.include?('series') ? getUnitAncestor(unit) : unit)
    }

    issuesSubNav, issueIds, issuesPublished, journalIssue = nil, nil, nil, nil
    # Gather header data
    if unit.type == 'journal'
      issueIds = getIssueIds(unit)
      issuesPublished = (issueIds && issueIds.any?) ? getPublishedJournalIssues(issueIds) : nil
      issuesSubNav = getIssuesSubNav(issuesPublished)

      if isJournalIssue?(unit.id, pageName, subPage)
        volume = pageName
        issue = subPage
        numbering, title = getIssueNumberingTitle(unit.id, volume, issue)
        journalIssue = {'unit_id': unit.id, 'volume': volume, 'issue': issue, 'title': title, 'numbering': numbering}
      end
      pageData[:header] = getUnitHeader(unit, nil, journalIssue, issuesSubNav, attrs)
    else
      pageData[:header] = getUnitHeader(unit, 
      (pageName =~ /^(nav|sidebar|profile|carousel|issueConfig|redirects|unitBuilder|authorSearch)/) ?
        nil : pageName, nil, nil, attrs)
    end

    # Gather page content data
    if ["home", "search"].include? pageName  # 'home' here refers to the unit's homepage, not root home
      q = nil
      q = CGI::parse(request.query_string) if pageName == "search"
      pageData[:content] = getUnitPageContent(unit: unit, attrs: attrs, query: q,
                             issueIds: issueIds, issuesPublished: issuesPublished)
      # For journals, Issues SubNav data shared in header and body
      pageData[:content][:issuesSubNav] = issuesSubNav
    elsif pageName == 'profile'
      pageData[:content] = getUnitProfile(unit, attrs)
    elsif pageName == 'carousel'
      # ToDo: Cleanup this which duplicates marquee info below
      pageData[:content] = getUnitCarouselConfig(unit, attrs)
    elsif pageName == 'issueConfig'
      pageData[:content] = getUnitIssueConfig(unit, attrs)
    elsif pageName == 'unitBuilder'
      pageData[:content] = getUnitBuilderData(unit)
    elsif pageName == 'nav'
      pageData[:content] = getUnitNavConfig(unit, attrs['nav_bar'], subPage)
    elsif pageName == 'sidebar'
      pageData[:content] = getUnitSidebarWidget(unit, subPage)
    elsif pageName == "redirects"
      pageData[:content] = getRedirectData(subPage)
    elsif pageName == "authorSearch"
      pageData[:content] = getAuthorSearchData
    elsif isJournalIssue?(unit.id, pageName, subPage)
      pageData[:content] = getJournalIssueData(unit, attrs, 
        issueIds, issuesPublished, pageName, subPage)
      pageData[:content][:issuesSubNav] = issuesSubNav
    else
      pageData[:content] = getUnitStaticPage(unit, attrs, pageName)
    end
    pageData[:marquee] = getUnitMarquee(unit, attrs) if (["home", "search"].include? pageName or unit.type == 'journal')
  else
    #public API data
    pageData = {
      unit: unit.values.reject{|k,v| k==:attrs}
    }
  end
  return pageData
end

###################################################################################################
def calcContentKey(shortArk, date = nil)
  Digest::MD5.hexdigest("V01:#{shortArk}:#{(date || Date.today).iso8601}:#{$jscholKey}")
end

###################################################################################################
def isValidContentKey(shortArk, key)
  (-1..1).each { |offset|
    if key == calcContentKey(shortArk, Date.today + offset)
      return true
    end
  }
  return false
end

###################################################################################################
def getItemUsage(itemID)
  ItemStat.where(item_id: itemID).order(:month).to_hash(:month).map { |m,v|
    attrs = JSON.parse(v.attrs)
    { month: "#{m.to_s[0..3]}-#{m.to_s[4..5]}", hits: attrs['hit'] || 0, downloads: attrs['dl'] || 0 }
  }
end

###################################################################################################
# Item view page data.
def getItemPageData(shortArk)
  id = "qt"+shortArk
  item = Item[id] or halt(404)
  attrs = JSON.parse(Item.filter(:id => id).map(:attrs)[0])
  unitIDs = UnitItem.where(:item_id => id, :is_direct => true).order(:ordering_of_units).select_map(:unit_id)
  unit = unitIDs ? Unit[unitIDs[0]] : nil
  content_prefix = ENV['CLOUDFRONT_PUBLIC_URL'] || ""
  pdf_url = nil
  if item.content_type == "application/pdf" && item.status == "published"
    pdf_url = content_prefix+"/content/"+id+"/"+id+".pdf"
    displayPDF = DisplayPDF[id]
    if displayPDF && displayPDF.orig_timestamp
      pdf_url += "?t=#{displayPDF.orig_timestamp.to_i.to_s(36)}"
    end
  end

  if !item.nil?
    authors = ItemAuthors.filter(:item_id => id).order(:ordering).
                 map(:attrs).collect{ |h| JSON.parse(h)}
    editors = ItemContrib.filter(:item_id => id, :role => 'editor').order(:ordering).
                 map(:attrs).collect{ |h| JSON.parse(h)}
    advisors = ItemContrib.filter(:item_id => id, :role => 'advisor').order(:ordering).
                 map(:attrs).collect{ |h| JSON.parse(h)}
    citation = getCitation(unit, shortArk, authors, attrs)
    begin
      body = {
        # ToDo: Normalize author attributes across all components (i.e. 'family' vs. 'lname')
        :added => item.added,
        :advisors => advisors.any? ? advisors : nil,
        :altmetrics_ok => false,
        :appearsIn => unitIDs ? unitIDs.map { |unitID| {"id" => unitID, "name" => Unit[unitID].name} }
                              : nil,
        :attrs => attrs,
        :authors => authors,
        :citation => citation,
        :content_html => getItemHtml(item.content_type, id),
        :content_key => calcContentKey(shortArk),
        :content_prefix => content_prefix,
        :content_type => item.content_type,
        :data_digest => item.data_digest,            # Strictly used for admin reference
        :editors => editors.any? ? editors : nil,
        :genre => item.genre,
        :id => shortArk,
        :index_digest => item.index_digest,          # Strictly used for admin reference
        :last_indexed => item.last_indexed,          # Strictly used for admin reference
        :oa_policy => item.oa_policy,                # Strictly used for admin reference
        :ordering_in_sect => item.ordering_in_sect,  # Strictly used for admin reference
        :pdf_url => pdf_url,
        :published => item.published.to_s =~ /^(\d\d\d\d)-01-01$/ ? $1 : item.published,
        :rights => item.rights,
        :sidebar => unit ? getItemRelatedItems(unit, id) : nil,
        :source => item.source,                      # Strictly used for admin reference
        :status => item.status,
        :submitted => item.submitted,                # Strictly used for admin reference
        :title => citation[:title],
        :unit => unit ? unit.values.reject { |k,v| k==:attrs } : nil,
        :usage => getItemUsage(id),
      }

      if attrs['disable_download'] && Date.parse(attrs['disable_download']) > Date.today
        body[:download_restricted] = Date.parse(attrs['disable_download']).iso8601
      end

      if unit
        unit_attrs = JSON.parse(unit[:attrs])
        body[:unit_attrs] = unit_attrs               # Strictly used for admin reference
        if unit.type != 'journal'
          body[:header] = getUnitHeader(unit)
          body[:altmetrics_ok] = true
        else 
          body[:altmetrics_ok] = unit_attrs['altmetrics_ok']
          issue_id = Item.join(:sections, :id => :section).filter(Sequel.qualify("items", "id") => id).map(:issue_id)[0]
          if issue_id
            unit_id, volume, issue = Section.join(:issues, :id => issue_id).map([:unit_id, :volume, :issue])[0]
            numbering, title = getIssueNumberingTitle(unit.id, volume, issue)
            issueIds = getIssueIds(unit)
            issuesSubNav = getIssuesSubNav((issueIds && issueIds.any?) ? getPublishedJournalIssues(issueIds) : nil)
            body[:header] = getUnitHeader(unit, nil,
              {'unit_id': unit_id, 'volume': volume, 'issue': issue, 'title': title, 'numbering': numbering}, issuesSubNav)
            body[:numbering] = numbering 
            body[:citation][:volume] = volume
            body[:citation][:issue] = issue
          else
            body[:header] = getUnitHeader(unit, nil, nil)
          end
        end
      end
      # pp(body)
      return body
    rescue Exception => e
      puts "Error in item API: #{e} #{e.backtrace}"
      halt 404, e.message
    end
  else 
    puts "Item not found!"
    halt 404, "Item not found"
  end
end

#################################################################################################
# Send a mutation to the submission API, returning the JSON results.
def submitAPIMutation(mutation, vars)
  query = "mutation(#{vars.map{|name, pair| "$#{name}: #{pair[0]}"}.join(", ")}) { #{mutation} }"
  varHash = Hash[vars.map{|name,pair| [name.to_s, pair[1]]}]
  headers = { 'Content-Type' => 'application/json',
              'Privileged' => ENV['ESCHOL_PRIV_API_KEY'] || raise("missing env ESCHOL_PRIV_API_KEY") }
  response = HTTParty.post("#{$escholApiServer}/graphql",
               :headers => headers,
               :body => { variables: varHash, query: query }.to_json.gsub("%", "%25"))
  response.code != 200 and raise("Internal error (graphql): " +
     "HTTP code #{response.code} - #{response.message}.\n" +
     "#{response.body}")
  if response['errors']
    puts "Full error text:"
    pp response['errors']
    raise("Internal error (graphql): #{response['errors'][0]['message']}")
  end
  return response['data']
end

###################################################################################################
# Withdraw an item (super-users only)
delete "/api/item/:shortArk" do |shortArk|
  perms = getUserPermissions(params[:username], params[:token], "root")
  perms[:super] or halt(401)
  content_type :json
  if params[:redirectTo] && !(params[:redirectTo] =~ /^$|^qt\w{8}$/)
    jsonHalt(400, "invalid redirect id")
  end
  submitAPIMutation("withdrawItem(input: $input) { message }", { input: ["WithdrawItemInput!", {
    id: "ark:/13030/#{shortArk}",
    publicMessage: (params[:publicMessage]||"").empty? ? jsonHalt(400, "Public message is required") : params[:publicMessage],
    internalComment: (params[:internalComment]||"").empty? ? nil : params[:internalComment],
    redirectTo: (params[:redirectTo]||"").empty? ? nil : "ark:/13030/#{params[:redirectTo]}"
  }]})
  return { status: "ok", nextURL: "/uc/item/#{shortArk.sub(/^qt/,'')}" }.to_json
end

###################################################################################################
# Search page data
def getSearchData()
  body = {
    :header => getGlobalHeader,
    :campuses => getCampusesAsMenu
  }
  facetList = ['type_of_work', 'peer_reviewed', 'supp_file_types', 'pub_year',
               'campuses', 'departments', 'journals', 'disciplines', 'rights']
  params = CGI::parse(request.query_string)
  searchType = params["searchType"][0]
  # Perform global search when searchType is assigned 'eScholarship'
  # otherwise: 'searchType' will be assigned the unit ID - and then 'searchUnitType' specifies type of unit.
  if searchType and searchType != "eScholarship"
    searchUnitType = params["searchUnitType"][0]
    if searchUnitType.nil? or searchUnitType == ''
      params["searchType"] = ["eScholarship"]
    else
      params[searchUnitType] = [searchType]
    end
  end
  return body.merge(search(params, facetList))
end

###################################################################################################
# Social Media Links  for type = (item|unit)
get "/api/mediaLink/:type/:id/:service" do |type, id, service| # service e.g. facebook, google, etc.
  content_type :json
  item = ''; path = ''
  if (type == "item")
    item = Item["qt"+id]
    title = item.title
    path = 'uc/item'
  else
    title = $unitsHash[id].name
    path = 'uc'
  end
  sharedLink = "https://escholarship.org/" + path + "/" + id 
  case service
    when "facebook"
      url = "http://www.facebook.com/sharer.php?u=" + sharedLink
    when "twitter"
      url = "http://twitter.com/home?status=" + title + "[" + sharedLink + "]"
    when "email"
      title_sm = title.length > 50 ? title[0..49] + "..." : title
      body = ''
      if (type == "item")
        # ToDo: Put in proper citation
        body = (item.attrs["orig_citation"] ? item.attrs["orig_citation"] + "%0D%0A%0D%0A" : "")
      else
        body = "View items by " + title + " published on eScholarship.%0D%0A%0D%0A" 
      end
      url = ("mailto:?subject=" + title_sm + "&body=%s" + sharedLink) % [body]
    when "mendeley"
      url = "http://www.mendeley.com/import?url=" + sharedLink + "&title=" + title
    when "citeulike"
      url = "http://www.citeulike.org/posturl?url=" + sharedLink + "&title=" + title
    else
      raise("unrecognized service")
  end
  return { url: url }.to_json
end

##################################################################################################
# Helper methods

def getGlobalHeader
  return getUnitHeader($unitsHash['root'])
end

# Generate breadcrumb and header content for Browse or Static page
def getHeaderElements(breadcrumb, topItem)
  campuses = topItem ? getCampusesAsMenu(topItem) : getCampusesAsMenu
  return {
    :campuses => campuses,
    :breadcrumb => breadcrumb ? Hierarchy_Manual.new(breadcrumb).generateCrumb : nil
  }
end

# Array of all active root level campuses/ORUs. Include empty label "eScholarship at..." 
def getCampusesAsMenu(topItem="eScholarship at...")
  campuses = []
  $activeCampuses.each do |id, c| campuses << {id: c.id, name: c.name} end
  return campuses.unshift({:id => "", :name=>topItem})
end

def getCampusId(unit)
  r = UnitHier.where(unit_id: unit.id).where(ancestor_unit: $activeCampuses.keys).first
  return (unit.type=='campus') ? unit.id : r ? r.ancestor_unit : 'root'
end

# Properly target links in HTML blob
def getItemHtml(content_type, id)
  return false if content_type != "text/html"
  if USE_MRTEXPRESS
    fileURL = "https://#{ENV['MRTEXPRESS_HOST'] || raise("missing env MRTEXPRESS_HOST")}" +
              "/dl/ark:/13030/#{id}/content/#{id}.html"
  else
    fileURL = "http://submit.escholarship.org:18881/data_pairtree/#{id.scan(/\w\w/).join('/')}/#{id}/content/#{id}.html"
  end
  fetcher = MerrittFetcher.new(fileURL)
  buf = []
  fetcher.streamTo(buf)
  buf = buf.join("")
  # Hacks for LIMN
  buf.gsub! %r{<head.*?</head>}im, ''
  buf.gsub! %r{<style.*?</style>}im, ''
  buf.gsub! %r{<iframe.*?</iframe>}im, ''
  buf.gsub! %r{<script.*?</script>}im, ''
  htmlStr = stringToXML(buf).to_xml
  htmlStr.gsub!(/(href|src)="((?!#)[^"]+)"/) { |m|
    attrib, url = $1, $2
    url = url.start_with?("http", "ftp") ? url : "/content/#{id}/inner/#{url}"
    "#{attrib}=\"#{url}\"" + ((attrib == "src") ? "" : " target=\"new\"")
  }

  # Browsers don't seem to like <a name="foo"/>. Instead they want <a name="foo"></a>
  htmlStr.gsub!(%r{<a name="([^"]+)"/>}, '<a name="\1"></a>')

  # DOJ articles often specify target="new" on links, but that's no longer best practice.
  htmlStr.gsub!(%r{<a([^>]*) target="[^"]*"([^>]*)>}, '<a\1\2>')

  # All done
  return htmlStr
end

###################################################################################################
# Post from github notifying us of a push to the repo
post "/jscholGithubHook/onCommit" do
  puts "Got github commit hook - doing pull and restart."
  pid = spawn("/usr/bin/ruby tools/pullJschol.rb > /apps/eschol/tmp/pullJschol.log 2>&1")
  Process.detach(pid)
  return "ok"
end<|MERGE_RESOLUTION|>--- conflicted
+++ resolved
@@ -76,12 +76,7 @@
                "port"     => ENV["#{envPrefix}_PORT"] || raise("missing env #{envPrefix}_PORT").to_i,
                "database" => ENV["#{envPrefix}_DATABASE"] || raise("missing env #{envPrefix}_DATABASE"),
                "username" => ENV["#{envPrefix}_USERNAME"] || raise("missing env #{envPrefix}_USERNAME"),
-<<<<<<< HEAD
-               "password" => ENV["#{envPrefix}_PASSWORD"] || raise("missing env #{envPrefix}_HOST"),
-               "max_connections" => 32 }
-=======
                "password" => ENV["#{envPrefix}_PASSWORD"] || raise("missing env #{envPrefix}_HOST") }
->>>>>>> 44624d20
   if TCPSocket::socks_port
     SocksMysql.new(dbConfig)
   end
