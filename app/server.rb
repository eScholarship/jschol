# Server-side application for eschol5 - see README.md for more info

# Use bundler to keep dependencies local
require 'rubygems'
require 'bundler/setup'

###################################################################################################
# External gems we need
require 'aws-sdk'
require 'cgi'
require 'digest'
require 'httparty'
require 'json'
require 'logger'
require 'mimemagic'
require 'net/http'
require 'open-uri'
require 'pp'
require 'sequel'
require 'sinatra'
require 'tempfile'
require 'yaml'
require 'socksify'
require 'socket'

# Make puts thread-safe, and flush after every puts.
$stdoutMutex = Mutex.new
$workerNum = 0
$workerPrefix = ""
$nextThreadNum = 0
def puts(str)
  $stdoutMutex.synchronize {
    if !Thread.current[:number]
      allNums = Set.new
      Thread.list.each { |t| allNums << t[:number] }
      num = 0
      while allNums.include?(num)
        num += 1
      end
      Thread.current[:number] = num
    end
    STDOUT.puts "[#{$workerPrefix}#{Thread.current[:number]}] #{str}"
    STDOUT.flush
  }
end

# Make it clear where the new session starts in the log file.
STDOUT.write "\n=====================================================================================\n"

def waitForSocks(host, port)
  first = true
  begin
    sock = TCPSocket.new(host, port)
    sock.close
  rescue Errno::ECONNREFUSED
    first and puts("Waiting for SOCKS proxy to start.")
    first = false
    sleep 0.5
    retry
  end
end

def ensureConnect(dbConfig)
  if TCPSocket::socks_port
    SocksMysql.new(dbConfig)
  end
  db = Sequel.connect(dbConfig)
  n = db.fetch("SHOW TABLE STATUS").all.length
  n > 0 or raise("Failed to connect to db.")
  return db
end

# Use the Sequel gem to get object-relational mapping, connection pooling, thread safety, etc.
# If specified, use SOCKS proxy for all connections (including database).
escholDbConfig = YAML.load_file("config/database.yaml")
ojsDbConfig = YAML.load_file("config/ojsDb.yaml")
if File.exist? "config/socks.yaml"
  # Configure socksify for all TCP connections. Jump through hoops for MySQL to use it too.
  socksPort = YAML.load_file("config/socks.yaml")['port']
  waitForSocks("127.0.0.1", socksPort)
  TCPSocket::socks_server = "127.0.0.1"
  TCPSocket::socks_port = socksPort
  require_relative 'socksMysql'
end
puts "Connecting to eschol DB.    "
DB = ensureConnect(escholDbConfig)
#DB.loggers << Logger.new('server.sql_log')  # Enable to debug SQL queries on main db
puts "Connecting to OJS DB.       "
OJS_DB = ensureConnect(ojsDbConfig)
#OJS_DB.loggers << Logger.new('ojs.sql_log')  # Enable to debug SQL queries on OJS db

# When fetching ISO pages and PDFs from the local server, we need the host name.
$host = ENV['HOST'] || "localhost"

# Need credentials for fetching content files from MrtExpress
$mrtExpressConfig = YAML.load_file("config/mrtExpress.yaml")

# Need a key for encrypting login credentials and URL keys
$jscholKey = open("config/jscholKey.dat").read.strip

# S3 API client
puts "Connecting to S3.           "
$s3Config = OpenStruct.new(YAML.load_file("config/s3.yaml"))
$s3Client = Aws::S3::Client.new(region: $s3Config.region)
$s3Bucket = Aws::S3::Bucket.new($s3Config.bucket, client: $s3Client)

# CloudFront info
$cloudFrontConfig = File.exist?("config/cloudFront.yaml") && YAML.load_file("config/cloudFront.yaml")

# Info about isomorphic mode and port
$serverConfig = YAML.load_file("config/server.yaml")

# Internal modules to implement specific pages and functionality
require_relative '../util/sanitize.rb'
require_relative '../util/xmlutil.rb'
require_relative '../util/event.rb'
require_relative 'hierarchy'
require_relative 'listViews'
require_relative 'searchApi'
require_relative 'queueWithTimeout'
require_relative 'unitPages'
require_relative 'citation'
require_relative 'loginApi'
require_relative 'fetch'
require_relative 'redirect'

class StdoutLogger
  def << (str)
    puts(str)
  end
end

$stdoutLogger = StdoutLogger.new

# Sinatra configuration
configure do
  # Puma is good for multiprocess *and* multithreading
  set :server, 'puma'
  # We like to use the 'app' folder for all our static resources
  set :public_folder, Proc.new { root }
  set :static_cache_control, [:public, :max_age => 3600]

  set :show_exceptions, false

  # Replace Sinatra's normal logging with one that goes to our overridden stdout puts, so we
  # can include the pid and thread number with each request.
  set :logging, false
  use Rack::CommonLogger, $stdoutLogger
  use Rack::Deflater,
    :include => %w{application/javascript text/html text/css application/json image/svg+xml},
    :if => lambda { |env, status, headers, body|
      # advice from https://www.itworld.com/article/2693941/cloud-computing/why-it-doesn-t-make-sense-to-gzip-all-content-from-your-web-server.html
      return headers["Content-Length"].to_i > 1400
    }
end

# Compress responses
## NO: This fails when streaming files. Not sure why yet.
#use Rack::Deflater

TEMP_DIR = "tmp"
FileUtils.mkdir_p(TEMP_DIR)

###################################################################################################
# Model classes for easy interaction with the database.
#
# For more info on the database schema, see contents of migrations/ directory, and for a more
# graphical version, see:
#
# https://docs.google.com/drawings/d/1gCi8l7qteyy06nR5Ol2vCknh9Juo-0j91VGGyeWbXqI/edit

class UnitCount < Sequel::Model
end

class Unit < Sequel::Model
  unrestrict_primary_key
  one_to_many :unit_hier,     :class=>:UnitHier, :key=>:unit_id
  one_to_many :ancestor_hier, :class=>:UnitHier, :key=>:ancestor_unit
end

class UnitHier < Sequel::Model(:unit_hier)
  unrestrict_primary_key
  many_to_one :unit,          :class=>:Unit
  many_to_one :ancestor,      :class=>:Unit, :key=>:ancestor_unit
end

class UnitItem < Sequel::Model
  unrestrict_primary_key
end

class Item < Sequel::Model
  unrestrict_primary_key
end

class ItemAuthors < Sequel::Model(:item_authors)
  unrestrict_primary_key
end

class Issue < Sequel::Model
end

class Section < Sequel::Model
end

class Page < Sequel::Model
end

class Widget < Sequel::Model
end

class ItemCount < Sequel::Model
end

class DisplayPDF < Sequel::Model
  unrestrict_primary_key
end

class Redirect < Sequel::Model
end

# DbCache uses the models above.
require_relative 'dbCache'

###################################################################################################
# ISOMORPHIC JAVASCRIPT
# =====================
#
# Using a Javascript front-end framework like React has a couple downsides: First, it makes the
# site unusable by users who have Javascript turned off. Second, not all crawlers can or do run
# your javascript, and so it might make the site invisible to them.
#
# The solution is so-called "isomorphic Javascript". Basically we run React not only in the
# browser but also on the server. When the page initially loads, we generate the initial HTML
# that React will eventually generate once it fully initializes on the client side, and we send
# that HTML as a starting point. When React starts up on the client, it verifies that the HTML
# is the same (and issues a console warning if not).
#
# How do we run React on the server? We keep a little Node Express server running on a differnet
# port than the main app, and when we need to load a page we feed it the initial data, it runs
# the appropriate React templates, and returns us the HTML.
#
# In this way, the user gets a speedy initial load and can use some of the site features without
# javascript, and crawlers have an easy time seeing everything the users see.
###################################################################################################

###################################################################################################
# IP address filtering on certain machines
$ipFilter = File.exist?("config/allowed_ips") && Regexp.new(File.read("config/allowed_ips").strip)
before do
  $ipFilter && !$ipFilter.match(request.ip) and halt 403
  redirURI, code = checkRedirect(URI.parse(request.url))
  if code
    if code >= 300 && code <= 399
      redirect to(redirURI.to_s, code), code
    else
      halt code
    end
  end
end

###################################################################################################
# Simple up-ness check
get "/check" do
  return "ok"
end

###################################################################################################
# Sanitize incoming filenames before applying them to the filesystem. In particular, prevent
# attacks using "../" as part of the path.
def sanitizeFilePath(path)
  path = path.gsub(/[^-a-z A-Z0-9_.\/]/, '_').split("/").map { |part|
    part.sub(/^\.+/, '_').sub(/\.+$/, '_')
  }.join('/')
end

###################################################################################################
get %r{/assets/([0-9a-f]{64})} do |hash|
  s3Path = "#{$s3Config.prefix}/binaries/#{hash[0,2]}/#{hash[2,2]}/#{hash}"
  obj = $s3Bucket.object(s3Path)
  obj.exists? or halt(404)
  Tempfile.open("s3_", TEMP_DIR) { |s3Tmp|
    obj.get(response_target: s3Tmp)
    s3Tmp.seek(0)
    etag hash
    send_file(s3Tmp,
              last_modified: obj.last_modified,
              type: obj.metadata["mime_type"] || "application/octet-stream",
              filename: (obj.metadata["original_path"] || "").sub(%r{.*/}, ''))
    s3Tmp.unlink
  }
end

###################################################################################################
get "/content/:fullItemID/*" do |itemID, path|
  # Prep work
  itemID =~ /^qt[a-z0-9]{8}$/ or halt(404)  # protect against attacks
  item = Item[itemID] or halt(404)
  item.status == 'published' or halt(403)  # prevent access to embargoed and withdrawn files
  path = sanitizeFilePath(path)  # protect against attacks

  # Figure out the ID in Merritt. eSchol items just use the eSchol ARK; others are recorded
  # as local IDs in the attributes.
  mrtID = "ark:/13030/#{itemID}"
  attrs = JSON.parse(item.attrs)
  (attrs["local_ids"] || []).each { |localID|
    localID["type"] == "merritt" and mrtID = localID["id"]
  }

  # If it's the main content PDF...
  if path =~ /^qt\w{8}\.pdf$/
    epath = "content/#{URI::encode(path)}"
    attrs["content_merritt_path"] and epath = attrs["content_merritt_path"]
    noSplash = params[:nosplash] && isValidContentKey(itemID.sub(/^qt/, ''), params[:nosplash])
    mainPDF = true
  elsif path =~ %r{^inner/(.*)$}
    filename = $1
    halt(403) if filename =~ /^qt\w{8}\.pdf$/  # disallow bypassing main check using inner backdoor
    epath = "content/#{URI::encode(filename)}"
    noSplash = true
    mainPDF = false
  else
    # Must be a supp file.
    attrs["supp_files"] or halt(404)
    epath = nil
    attrs["supp_files"].each { |supp|
      if path == "supp/#{supp["file"]}"
        epath = supp["merritt_path"] || "content/#{URI::encode(path)}"
      end
    }
    epath or halt(404)
    noSplash = true
    mainPDF = false
  end

  # Some items have a date-based download restriction. In this case, we only support the
  # no-splash version used for pdf.js rendering, and protected (lightly) by a key.
  if attrs['disable_download'] && Date.parse(attrs['disable_download']) > Date.today && !(mainPDF && noSplash)
    halt 403, "Download restricted until #{attrs['disable_download']}"
  end

  # Guess the content type by path for now
  content_type MimeMagic.by_path(path)

  # Here's the final Merritt URL
  mrtURL = "https://#{$mrtExpressConfig['host']}/dl/#{mrtID}/#{epath}"

  # Control how long this remains in browser and CloudFront caches
  cache_control :public, :max_age => 3600   # maybe more?

  # Allow cross-origin requests so that main site and CloudFront cache can co-operate. Also, let
  # crawlers know that the canonical URL is the item page.
  headers "Access-Control-Allow-Origin" => "*",
          "Access-Control-Allow-Headers" => "Range",
          "Access-Control-Expose-Headers" => "Accept-Ranges, Content-Encoding, Content-Length, Content-Range",
          "Access-Control-Allow-Methods" => "GET, OPTIONS",
          "Link" => "<https://escholarship.org/uc/item/#{itemID.sub(/^qt/,'')}>; rel=\"canonical\""

  # Stream supp files out directly from Merritt. Also, if there's no display PDF, fall back
  # to the version in Merritt.
  displayPDF = DisplayPDF[itemID]
  if !mainPDF || !displayPDF
    fetcher = MerrittFetcher.new(mrtURL)
    headers "Content-Length" => fetcher.length.to_s
    return stream { |out| fetcher.streamTo(out) }
  end

  # Decide which display version to send
  if noSplash
    s3Path = "#{$s3Config.prefix}/pdf_patches/linearized/#{itemID}"
    outLen = displayPDF.linear_size
  else
    s3Path = "#{$s3Config.prefix}/pdf_patches/splash/#{itemID}"
    outLen = displayPDF.splash_size
  end

  # So we have to explicitly tell the client. With this, pdf.js will show the first page
  # before downloading the entire file.
  headers "Accept-Ranges" => "bytes"

  # Stream the file from S3
  range = request.env["HTTP_RANGE"]
  s3Obj = $s3Bucket.object(s3Path)
  s3Obj.exists? or raise("missing display PDF")
  fetcher = S3Fetcher.new(s3Obj, s3Path, range)
  if range
    range =~ /^bytes=(\d+)-(\d+)/ or raise("can't parse range")
    fromByte, toByte = $1.to_i, $2.to_i
    #puts "range #{fromByte}-#{toByte}/#{outLen}"
    headers "Content-Range" => "bytes #{fromByte}-#{toByte}/#{outLen}"
    outLen = toByte - fromByte + 1
    status 206
  end
  headers "Content-Length" => outLen.to_s,
          "ETag" => s3Obj.etag,
          "Last-Modified" => s3Obj.last_modified.to_s
  stream { |out| fetcher.streamTo(out) }
end

###################################################################################################
# If a cache buster comes in, strip it down to the original, and re-dispatch the request to return
# the actual file.
get %r{\/css\/main-[a-zA-Z0-9]{16}\.css} do
  call env.merge("PATH_INFO" => "/css/main.css")
end

###################################################################################################
# CORS for CloudFront
options %r{/dist/(\w+)/dist/prd/(\w+)/(.*)} do
  headers "Access-Control-Allow-Origin" => "*",
          "Access-Control-Allow-Headers" => "Range",
          "Access-Control-Expose-Headers" => "Accept-Ranges, Content-Encoding, Content-Length, Content-Range",
          "Access-Control-Allow-Methods" => "GET, OPTIONS"
  return ""
end

###################################################################################################
# Handle requests from CloudFront
get %r{/dist/(\w+)/dist/prd/(\w+)/(.*)} do
  cfKey, kind, path = params['captures']
  if kind == "static"
    call env.merge("PATH_INFO" => "/#{path}")
  elsif kind == "content" || kind == "assets"
    call env.merge("PATH_INFO" => "/#{kind}/#{path}")
  else
    halt(404)
  end
end

###################################################################################################
# The outer framework of every page is essentially the same, substituting in the intial page
# data and initial elements from React.
get %r{.*} do
  # The regex below ensures that /api, /content, /locale, and files with a file ext get served
  # elsewhere.
  if request.path_info =~ %r{api/.*|content/.*|locale/.*|.*\.\w{1,4}}
    pass
  else
    generalResponse
  end
end

###################################################################################################
def generalResponse
  # Replace startup URLs for proper cache busting
  template = File.new("app/app.html").read
  webpackManifest = JSON.parse(File.read('app/js/manifest.json'))
  template.sub!("/js/lib-bundle.js", "/js/#{webpackManifest["lib.js"]}")
  template.sub!("/js/app-bundle.js", "/js/#{webpackManifest["app.js"]}")
  template.sub!("/css/main.css", "/css/main-#{Digest::MD5.file("app/css/main.css").hexdigest[0,16]}.css")

  # Isomorphic javascript rendering on the server
  if $serverConfig['isoPort']
    # Parse out payload of the URL (i.e. not including the host name)
    request.url =~ %r{^https?://([^/:]+)(:\d+)?(.*)$} or fail
    remainder = $3

    # Pass the full path and query string to our little Node Express app, which will run it through
    # ReactRouter and React.
    begin
      response = Net::HTTP.new($host, $serverConfig['isoPort']).start {|http| http.request(Net::HTTP::Get.new(remainder)) }
    rescue Exception => e
      # If there's an exception (like iso is completely dead), fall back to non-iso mode.
      puts "Warning: unexpected exception (not HTTP error) from iso: #{e} #{e.backtrace}"
      return template
    end
    if response.code.to_i != 200
      # For all error pages, fall back to non-ISO since we don't know how to render it here.
      return template
    end

    # Extract meta tags so we can put them in <head>
    metaTags, body = "", response.body
    if body =~ %r{<metaTags>(.*)</metaTags>(.*)$}m
      metaTags, body = $1, $2
      metaTags.gsub! "><", ">\n  <"  # add some newlines to make it look nice
    end

    # Put proper HTTP code on server error pages
    if body =~ %r{<div [^>]*id="serverError"[^>]*>([^<]+)</div>}
      status $1 =~ /Not Found/i ? 404 : 500
    else
      status 200
    end

    # In the template, substitute the results from React/ReactRouter
    template.sub!('<metaTags></metaTags>', metaTags) or raise("missing template section")
    template.sub!('<div id="main"></div>', body) or raise("missing template section")
    return template
  else
    # Development mode - skip iso
    return template
  end
end

# Not found errors on /content, /api, etc.
not_found do
  generalResponse  # handles 404's in the same isomorphic fashion as other requests
end

###################################################################################################
# Pages with no data except header/footer stuff
get %r{/api/(notFound|logoutSuccess)} do
  content_type :json
  unit = $unitsHash['root']
  body = {
    :header => getGlobalHeader,
    :unit => unit.values.reject{|k,v| k==:attrs},
    :sidebar => getUnitSidebar(unit)
  }.to_json
end

###################################################################################################
# Home Page 
get "/api/home" do
  content_type :json
  body = {
    :header => getGlobalHeader,
    :hero_data => getCampusHeros.compact,
    :stats => {
      :statsCountItems => $statsCountItems,
      :statsCountViews => $statsCountViews,
      :statsCountOpenItems => $statsCountOpenItems,
      :statsCountEscholJournals => $statsCountEscholJournals,
      :statsCountOrus => $statsCountOrus,
      :statsCountArticles => $statsCountArticles,
      :statsCountThesesDiss => $statsCountThesesDiss,
      :statsCountBooks => $statsCountBooks
    }
  }.to_json
end

###################################################################################################
# Deposit Wizard get ORUS for a campus
get "/api/wizardlyORUs/:campusID" do |campusID|
  cu = flattenDepts($hierByAncestor[campusID].map(&:values).map{|x| x[:unit_id]})
  return cu.sort_by{ |u| u["name"] }.to_json
end

# Returns an array like [{"id"=>"uceap", "name"=>"UCEAP Mexico", "directSubmit"=>"enabled"}, ...]
def flattenDepts(ids, a=[])
  if ids.class == Array
    ids.each {|x| flattenDepts(x,a)}
  else
    unit = $unitsHash[ids]
    unitAttrs = JSON.parse(unit.attrs)
    a << {"id" => unit.id, "name" => unit.name, "directSubmit" => unitAttrs['directSubmit']} unless unit.type != 'oru'
    children = $hierByAncestor[unit.id]
    children and children.each do |c|
        unit = $unitsHash[c.unit_id]
        flattenDepts(unit.id, a)
      end
  end
  a 
end

###################################################################################################
# Deposit Wizard get series for an ORU 
get "/api/wizardlySeries/:unitID" do |unitID|
  children = $hierByAncestor[unitID]
  os = children ? children.select { |u| u.unit.type == 'series' }.map {|u|
   unitAttrs = JSON.parse(u.unit.attrs)
   {'id': u.unit_id, 'name': u.unit.name, 'directSubmit': unitAttrs['directSubmit']}
  } : []
  return os ? os.sort_by{ |u| u[:name] }.to_json : nil
end

###################################################################################################
# Browse all campuses
get "/api/browse/campuses" do 
  content_type :json
  # Build array of hashes containing campus and stats
  stats = []
  $activeCampuses.each do |k, v|
    pub_count =     ($statsCampusItems.keys.include? k) ? $statsCampusItems[k]    : 0
    unit_count =    ($statsCampusOrus.keys.include? k)  ? $statsCampusOrus[k]     : 0
    journal_count = ($statsCampusJournals.keys.include? k) ? $statsCampusJournals[k] : 0
    stats.push({"id"=>k, "name"=>v.values[:name], "type"=>v.values[:type], 
      "publications"=>pub_count, "units"=>unit_count, "journals"=>journal_count})
  end
  otherCampuses = ['anrcs', 'lbnl', 'ucop'] 
  unit = $unitsHash['root']
  body = {
    :header => getGlobalHeader,
    :unit => unit.values.reject{|k,v| k==:attrs},
    :sidebar => getUnitSidebar(unit),
    :browse_type => "campuses",
    :campusesStats => stats.select { |h| !otherCampuses.include?(h['id']) },
    :otherStats => stats.select { |h| otherCampuses.include?(h['id']) }
  }
  breadcrumb = [{"name" => "Campuses and Other Locations", "url" => "/campuses"},]
  return body.merge(getHeaderElements(breadcrumb, nil)).to_json
end

###################################################################################################
# Browse all journals
get "/api/browse/journals" do 
  content_type :json
  journals = $campusJournals.sort_by{ |h| h[:name].downcase }
  unit = $unitsHash['root']
  body = {
    :header => getGlobalHeader,
    :unit => unit.values.reject{|k,v| k==:attrs},
    :sidebar => getUnitSidebar(unit),
    :browse_type => "all_journals",
    :journals => journals.select{ |h| h[:status]!="archived" },
    :archived => journals.select{ |h| h[:status]=="archived" }
  }
  breadcrumb = [{"name" => "Journals", "url" => "/journals"},]
  return body.merge(getHeaderElements(breadcrumb, "All Campuses")).to_json
end

###################################################################################################
# Browse a campus's units or journals
get "/api/browse/:browse_type/:campusID" do |browse_type, campusID|
  content_type :json
  cu, cj, pageTitle = nil, nil, nil
  unit = $unitsHash[campusID]
  unit or halt(404, "campusID not found")
  if browse_type == 'units'
    cu = $hierByAncestor[campusID].map do |a| getChildDepts($unitsHash[a.unit_id]); end
    pageTitle = "Academic Units"
  else   # journals
    cj  = $campusJournals.select{ |j| j[:ancestor_unit].include?(campusID) }.sort_by{ |h| h[:name].downcase }
    cja = cj.select{ |h| h[:status]=="archived" }
    cj  = cj.select{ |h| h[:status]!="archived" }
    pageTitle = "Journals"
  end
  body = {
    :browse_type => browse_type,
    :pageTitle => pageTitle,
    :unit => unit ? unit.values.reject { |k,v| k==:attrs } : nil,
    :header => unit ? getUnitHeader(unit) : getGlobalHeader,
    :sidebar => getUnitSidebar(unit),
    :campusUnits => cu ? cu.compact : nil,
    :campusJournals => cj,
    :campusJournalsArchived => cja
  }
  breadcrumb = [
    {"name" => pageTitle, "url" => "/" + campusID + "/" + browse_type},
    {"name" => unit.name, "url" => "/uc/" + campusID}]
  return body.merge(getHeaderElements(breadcrumb, nil)).to_json
end

# Returns an array like [{"id"=>"uceap", "name"=>"UCEAP Mexico", "children" => []}, ...]
def getChildDepts(unit)
  if unit.type != 'oru'
    return nil
  else
    node = {"id" => unit.id, "name" => unit.name}
    child = $hierByAncestor[unit.id].map { |c| getChildDepts($unitsHash[c.unit_id]) }.compact
    if child[0] then node["children"] = child end
    return node
  end
end

###################################################################################################
# Global static pages; also, a fallback for global not-found.
get "/api/globalStatic/*" do
  content_type :json
  unit = $unitsHash['root']
  attrs = JSON.parse(unit[:attrs])
  pageData = {
    unit: unit.values.reject{|k,v| k==:attrs},
    sidebar: getUnitSidebar(unit)
  }

  pageName = params['splat'].join("/")
  if pageName =~ %r{^[a-zA-Z]([a-zA-Z_]+/)*[a-zA-Z_]+$} && Page.where(unit_id: 'root', slug: pageName).count > 0
    pageData[:header] = getUnitHeader(unit, pageName, nil, attrs)
    pageData[:content] = getUnitStaticPage(unit, attrs, pageName)
  else
    pageData[:header] = getGlobalHeader
    pageData[:pageNotFound] = true
  end

  return pageData.to_json
end

###################################################################################################
<<<<<<< HEAD
# Unit page data.
# pageName may be some designated function (nav, profile), specific journal volume, or static page name
=======
# Unit page data. 
# pageName may be some administrative function (nav, profile), specific journal volume, or static page name
>>>>>>> e98b6179
get "/api/unit/:unitID/:pageName/?:subPage?" do
  content_type :json
  unit = Unit[params[:unitID]]
  unit or jsonHalt(404, "Unit not found")

  attrs = JSON.parse(unit[:attrs])
  pageName = params[:pageName]
  issueData = nil
  if pageName
    ext = nil
    begin
      ext = extent(unit.id, unit.type)
    rescue Exception => e
      puts "Error building page data: #{e} #{e.backtrace}"
      jsonHalt 404, "Error building page data:" + e.message
    end
    pageData = {
      unit: unit.values.reject{|k,v| k==:attrs}.merge(:extent => ext),
      sidebar: getUnitSidebar(unit)
    }
    if ["home", "search"].include? pageName  # 'home' here refers to the unit's homepage, not root home
      q = nil
      q = CGI::parse(request.query_string) if pageName == "search"
      pageData[:content] = getUnitPageContent(unit, attrs, q)
      if unit.type == 'journal' and pageData[:content][:issue]
        iss = pageData[:content][:issue]
        # need this information for building header breadcrumb
        issueData = {'unit_id': params[:unitID], 'volume': iss[:volume], 'issue': iss[:issue],
                     'numbering': iss[:numbering] }
      end
    elsif pageName == 'profile'
      pageData[:content] = getUnitProfile(unit, attrs)
    elsif pageName == 'carousel'
      # ToDo: Cleanup this which duplicates marquee info below
      pageData[:content] = getUnitCarouselConfig(unit, attrs)
    elsif pageName == 'issueConfig'
      pageData[:content] = getUnitIssueConfig(unit, attrs)
    elsif pageName == 'nav'
      pageData[:content] = getUnitNavConfig(unit, attrs['nav_bar'], params[:subPage])
    elsif pageName == 'sidebar'
      pageData[:content] = getUnitSidebarWidget(unit, params[:subPage])
    elsif pageName == "redirects"
      pageData[:content] = getRedirectData(params[:subPage])
    elsif isJournalIssue?(unit.id, params[:pageName], params[:subPage])
      pageData[:content] = getJournalIssueData(unit, attrs, params[:pageName], params[:subPage])
      # A specific issue, otherwise you get journal landing (through getUnitPageContent method above)
      issueData = {'unit_id': params[:unitID], 'volume': params[:pageName], 'issue': params[:subPage],
                   'numbering': pageData[:content][:issue][:numbering] }
    else
      pageData[:content] = getUnitStaticPage(unit, attrs, pageName)
    end
    pageData[:header] = getUnitHeader(unit,
                                      (pageName =~ /^(nav|sidebar|profile|carousel|issueConfig|redirects)/ or issueData) ? nil : pageName,
                                      issueData, attrs)
    pageData[:marquee] = getUnitMarquee(unit, attrs) if (["home", "search"].include? pageName or issueData)
  else
    #public API data
    pageData = {
      unit: unit.values.reject{|k,v| k==:attrs}
    }
  end
  return pageData.to_json
end

###################################################################################################
def calcContentKey(shortArk, date = nil)
  Digest::MD5.hexdigest("V01:#{shortArk}:#{(date || Date.today).iso8601}:#{$jscholKey}")
end

###################################################################################################
def isValidContentKey(shortArk, key)
  (-1..1).each { |offset|
    if key == calcContentKey(shortArk, Date.today + offset)
      return true
    end
  }
  return false
end

###################################################################################################
# Item view page data.
get "/api/item/:shortArk" do |shortArk|
  content_type :json
  id = "qt"+shortArk
  item = Item[id] or halt(404)
  attrs = JSON.parse(Item.filter(:id => id).map(:attrs)[0])
  unitIDs = UnitItem.where(:item_id => id, :is_direct => true).order(:ordering_of_units).select_map(:unit_id)
  unit = unitIDs ? Unit[unitIDs[0]] : nil
  content_prefix = $cloudFrontConfig ? $cloudFrontConfig['public-url'] : ""
  pdf_url = item.content_type == "application/pdf" ? content_prefix+"/content/"+id+"/"+id+".pdf" : nil

  if !item.nil?
    authors = ItemAuthors.filter(:item_id => id).order(:ordering).
                 map(:attrs).collect{ |h| JSON.parse(h)}
    citation = getCitation(unit, shortArk, authors, attrs)
    begin
      body = {
        :id => shortArk,
        :citation => citation,
        :title => citation[:title],
        # ToDo: Normalize author attributes across all components (i.e. 'family' vs. 'lname')
        :authors => authors,
        :pub_date => item.pub_date,
        :eschol_date => item.eschol_date,
        :genre => item.genre,
        :status => item.status,
        :rights => item.rights,
        :content_type => item.content_type,
        :content_html => getItemHtml(item.content_type, id),
        :content_key => calcContentKey(shortArk),
        :content_prefix => content_prefix,
        :pdf_url => pdf_url,
        :attrs => attrs,
        :sidebar => unit ? getItemRelatedItems(unit, id) : nil,
        :appearsIn => unitIDs ? unitIDs.map { |unitID| {"id" => unitID, "name" => Unit[unitID].name} }
                              : nil,
        :unit => unit ? unit.values.reject { |k,v| k==:attrs } : nil,
        :usage => ItemCount.where(item_id: id).order(:month).to_hash(:month).map { |m,v| { "month"=>m, "hits"=>v.hits, "downloads"=>v.downloads }},
        :altmetrics_ok => false
      }

      if attrs['disable_download'] && Date.parse(attrs['disable_download']) > Date.today
        body[:download_restricted] = Date.parse(attrs['disable_download']).iso8601
      end

      if unit
        unit_attrs = JSON.parse(unit[:attrs])
        if unit.type != 'journal'
          body[:header] = getUnitHeader(unit)
          body[:altmetrics_ok] = true
        else 
          body[:altmetrics_ok] = unit_attrs['altmetrics_ok']
          issue_id = Item.join(:sections, :id => :section).filter(Sequel.qualify("items", "id") => id).map(:issue_id)[0]
          if issue_id
            unit_id, volume, issue = Section.join(:issues, :id => issue_id).map([:unit_id, :volume, :issue])[0]
            numbering = getIssueNumbering(unit.id, volume, issue)
            body[:header] = getUnitHeader(unit, nil,
              {'unit_id': unit_id, 'volume': volume, 'issue': issue, numbering: numbering})
            body[:citation][:volume] = volume
            body[:citation][:issue] = issue
          else
            body[:header] = getUnitHeader(unit, nil, nil)
          end
        end
      end
      return body.to_json
    rescue Exception => e
      puts "Error in item API:"
      pp e
      halt 404, e.message
    end
  else 
    puts "Item not found!"
    halt 404, "Item not found"
  end
end

###################################################################################################
# Item Metrics 
get "/api/item/metrics" do |shortArk|
  content_type :json
  id = "qt"+shortArk
  item = Item[id]
  # ItemCounts 

  # Example python code from EZID:
  # all_months = _computeMonths(table)
  # if len(all_months) > 0:
  #  d["totals"] = _computeTotals(table)
  #  month_earliest = table[0][0]
  #  month_latest = "%s-%s" % (datetime.now().year, datetime.now().month)
  #  d['months_all'] = [m[0] for m in table]
  #  default_table = table[-12:]
  #  d["month_from"] = REQUEST["month_from"] if "month_from" in REQUEST else default_table[0][0]
  #  d["month_to"] = REQUEST["month_to"] if "month_to" in REQUEST else default_table[-1][0]
  #  d["totals_by_month"] = _computeMonths(_getScopedRange(table, d['month_from'], d['month_to']))
  return {} 
end

###################################################################################################
# Search page data
get "/api/search/" do
  content_type :json
  body = {
    :header => getGlobalHeader,
    :campuses => getCampusesAsMenu
  }
  facetList = ['type_of_work', 'peer_reviewed', 'supp_file_types', 'pub_year',
               'campuses', 'departments', 'journals', 'disciplines', 'rights']
  params = CGI::parse(request.query_string)
  searchType = params["searchType"][0]
  # Perform global search when searchType is assigned 'eScholarship'
  # otherwise: 'searchType' will be assigned the unit ID - and then 'searchUnitType' specifies type of unit.
  if searchType and searchType != "eScholarship"
    searchUnitType = params["searchUnitType"][0]
    if searchUnitType.nil? or searchUnitType == ''
      params["searchType"] = ["eScholarship"]
    else
      params[searchUnitType] = [searchType]
    end
  end
  return body.merge(search(params, facetList)).to_json
end

###################################################################################################
# Social Media Links  for type = (item|unit)
get "/api/mediaLink/:type/:id/:service" do |type, id, service| # service e.g. facebook, google, etc.
  content_type :json
  item = ''; path = ''
  if (type == "item")
    item = Item["qt"+id]
    title = item.title
    path = 'uc/item'
  else
    title = $unitsHash[id].name
    path = 'uc'
  end
  sharedLink = "http://www.escholarship.org/" + path + "/" + id 
  case service
    when "facebook"
      url = "http://www.facebook.com/sharer.php?u=" + sharedLink
    when "twitter"
      url = "http://twitter.com/home?status=" + title + "[" + sharedLink + "]"
    when "email"
      title_sm = title.length > 50 ? title[0..49] + "..." : title
      body = ''
      if (type == "item")
        # ToDo: Put in proper citation
        body = (item.attrs["orig_citation"] ? item.attrs["orig_citation"] + "\n\n" : "")
      else
        body = "View items by " + title + " published on eScholarship.\n\n" 
      end
      url = ("mailto:?subject=" + title_sm + "&body=%s" + sharedLink) % [body]
    when "mendeley"
      url = "http://www.mendeley.com/import?url=" + sharedLink + "&title=" + title
    when "citeulike"
      url = "http://www.citeulike.org/posturl?url=" + sharedLink + "&title=" + title
    else
      raise("unrecognized service")
  end
  return { url: url }.to_json
end

##################################################################################################
# Helper methods

def getGlobalHeader
  return getUnitHeader($unitsHash['root'])
end

# Generate breadcrumb and header content for Browse or Static page
def getHeaderElements(breadcrumb, topItem)
  campuses = topItem ? getCampusesAsMenu(topItem) : getCampusesAsMenu
  return {
    :campuses => campuses,
    :breadcrumb => breadcrumb ? Hierarchy_Manual.new(breadcrumb).generateCrumb : nil
  }
end

# Array of all active root level campuses/ORUs. Include empty label "eScholarship at..." 
def getCampusesAsMenu(topItem="eScholarship at...")
  campuses = []
  $activeCampuses.each do |id, c| campuses << {id: c.id, name: c.name} end
  return campuses.unshift({:id => "", :name=>topItem})
end

def getCampusId(unit)
  r = UnitHier.where(unit_id: unit.id).where(ancestor_unit: $activeCampuses.keys).first
  return (unit.type=='campus') ? unit.id : r ? r.ancestor_unit : 'root'
end

# Properly target links in HTML blob
def getItemHtml(content_type, id)
  return false if content_type != "text/html"
  mrtURL = "https://#{$mrtExpressConfig['host']}/dl/ark:/13030/#{id}/content/#{id}.html"
  fetcher = MerrittFetcher.new(mrtURL)
  buf = []
  fetcher.streamTo(buf)
  buf = buf.join("")
  # Hacks for LIMN
  buf.gsub! %r{<head.*?</head>}im, ''
  buf.gsub! %r{<style.*?</style>}im, ''
  buf.gsub! %r{<iframe.*?</iframe>}im, ''
  buf.gsub! %r{<script.*?</script>}im, ''
  htmlStr = stringToXML(buf).to_xml
  htmlStr.gsub(/(href|src)="((?!#)[^"]+)"/) { |m|
    attrib, url = $1, $2
    url = url.start_with?("http", "ftp") ? url : "/content/#{id}/inner/#{url}"
    "#{attrib}=\"#{url}\"" + ((attrib == "src") ? "" : " target=\"new\"")
  }
end

###################################################################################################
# Post from github notifying us of a push to the repo
post "/jscholGithubHook/onCommit" do
  puts "Got github commit hook - doing pull and restart."
  pid = spawn("/usr/bin/ruby tools/pullJschol.rb > /apps/eschol/tmp/pullJschol.log 2>&1")
  Process.detach(pid)
  return "ok"
end<|MERGE_RESOLUTION|>--- conflicted
+++ resolved
@@ -677,13 +677,8 @@
 end
 
 ###################################################################################################
-<<<<<<< HEAD
-# Unit page data.
-# pageName may be some designated function (nav, profile), specific journal volume, or static page name
-=======
 # Unit page data. 
 # pageName may be some administrative function (nav, profile), specific journal volume, or static page name
->>>>>>> e98b6179
 get "/api/unit/:unitID/:pageName/?:subPage?" do
   content_type :json
   unit = Unit[params[:unitID]]
