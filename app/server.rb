# Sample application foundation for eschol5 - see README.md for more info

# Use bundler to keep dependencies local
require 'rubygems'
require 'bundler/setup'

###################################################################################################
# External gems we need
require 'aws-sdk'
require 'cgi'
require 'digest'
require 'httparty'
require 'json'
require 'logger'
require 'mimemagic'
require 'net/http'
require 'open-uri'
require 'pp'
require 'sequel'
require 'sinatra'
require 'tempfile'
require 'yaml'
require 'socksify'
require 'socket'

# Make puts thread-safe, and flush after every puts.
$stdoutMutex = Mutex.new
$workerNum = 0
$workerPrefix = ""
$nextThreadNum = 0
def puts(str)
  $stdoutMutex.synchronize {
    STDOUT.puts "[#{$workerPrefix}#{Thread.current[:number] ||= ($nextThreadNum += 1)}] #{str}"
    STDOUT.flush
  }
end

# Make it clear where the new session starts in the log file.
STDOUT.write "\n=====================================================================================\n"

def waitForSocks(host, port)
  first = true
  begin
    sock = TCPSocket.new(host, port)
    sock.close
  rescue Errno::ECONNREFUSED
    first and puts("Waiting for SOCKS proxy to start.")
    first = false
    sleep 0.5
    retry
  end
end

def ensureConnect(dbConfig)
  if TCPSocket::socks_port
    SocksMysql.new(dbConfig)
  end
  db = Sequel.connect(dbConfig)
  n = db.fetch("SHOW TABLE STATUS").all.length
  n > 0 or raise("Failed to connect to db.")
  return db
end

# Use the Sequel gem to get object-relational mapping, connection pooling, thread safety, etc.
# If specified, use SOCKS proxy for all connections (including database).
escholDbConfig = YAML.load_file("config/database.yaml")
ojsDbConfig = YAML.load_file("config/ojsDb.yaml")
if File.exist? "config/socks.yaml"
  # Configure socksify for all TCP connections. Jump through hoops for MySQL to use it too.
  socksPort = YAML.load_file("config/socks.yaml")['port']
  waitForSocks("127.0.0.1", socksPort)
  TCPSocket::socks_server = "127.0.0.1"
  TCPSocket::socks_port = socksPort
  require_relative 'socksMysql'
end
puts "Connecting to eschol DB.    "
DB = ensureConnect(escholDbConfig)
#DB.loggers << Logger.new('server.sql_log')  # Enable to debug SQL queries on main db
puts "Connecting to OJS DB.       "
OJS_DB = ensureConnect(ojsDbConfig)
#OJS_DB.loggers << Logger.new('ojs.sql_log')  # Enable to debug SQL queries on OJS db

# When fetching ISO pages and PDFs from the local server, we need the host name.
$host = ENV['HOST'] || "localhost"

# Need credentials for fetching content files from MrtExpress
$mrtExpressConfig = YAML.load_file("config/mrtExpress.yaml")

# Need a key for encrypting login credentials and URL keys
$jscholKey = open("config/jscholKey.dat").read.strip

# S3 API client
puts "Connecting to S3.           "
$s3Config = OpenStruct.new(YAML.load_file("config/s3.yaml"))
$s3Client = Aws::S3::Client.new(region: $s3Config.region)
$s3Bucket = Aws::S3::Bucket.new($s3Config.bucket, client: $s3Client)

# Internal modules to implement specific pages and functionality
require_relative '../util/sanitize.rb'
require_relative '../util/xmlutil.rb'
require_relative '../util/event.rb'
require_relative 'hierarchy'
require_relative 'listViews'
require_relative 'searchApi'
require_relative 'queueWithTimeout'
require_relative 'unitPages'
require_relative 'citation'
require_relative 'loginApi'
require_relative 'fetch'

class StdoutLogger
  def << (str)
    puts(str)
  end
end

$stdoutLogger = StdoutLogger.new

# Sinatra configuration
configure do
  # Puma is good for multiprocess *and* multithreading
  set :server, 'puma'
  # We like to use the 'app' folder for all our static resources
  set :public_folder, Proc.new { root }

  set :show_exceptions, false

  # Replace Sinatra's normal logging with one that goes to our overridden stdout puts, so we
  # can include the pid and thread number with each request.
  set :logging, false
  use Rack::CommonLogger, $stdoutLogger
end

# Compress responses
## NO: This fails when streaming files. Not sure why yet.
#use Rack::Deflater

# For general app development, set DO_ISO to false. For real deployment, set to true
DO_ISO = File.exist?("config/do_iso")

TEMP_DIR = "tmp"
FileUtils.mkdir_p(TEMP_DIR)

###################################################################################################
# Model classes for easy interaction with the database.
#
# For more info on the database schema, see contents of migrations/ directory, and for a more
# graphical version, see:
#
# https://docs.google.com/drawings/d/1gCi8l7qteyy06nR5Ol2vCknh9Juo-0j91VGGyeWbXqI/edit

class UnitCount < Sequel::Model
end

class Unit < Sequel::Model
  unrestrict_primary_key
  one_to_many :unit_hier,     :class=>:UnitHier, :key=>:unit_id
  one_to_many :ancestor_hier, :class=>:UnitHier, :key=>:ancestor_unit
end

class UnitHier < Sequel::Model(:unit_hier)
  unrestrict_primary_key
  many_to_one :unit,          :class=>:Unit
  many_to_one :ancestor,      :class=>:Unit, :key=>:ancestor_unit
end

class UnitItem < Sequel::Model
  unrestrict_primary_key
end

class Item < Sequel::Model
  unrestrict_primary_key
end

class ItemAuthors < Sequel::Model(:item_authors)
  unrestrict_primary_key
end

class Issue < Sequel::Model
end

class Section < Sequel::Model
end

class Page < Sequel::Model
end

class Widget < Sequel::Model
end

class ItemCount < Sequel::Model
end

class DisplayPDF < Sequel::Model
  unrestrict_primary_key
end

<<<<<<< HEAD
# DbCache uses the models above.
require_relative 'dbCache'
=======
##################################################################################################
# Thread synchronization class
class Event
  def initialize
    @lock = Mutex.new
    @cond = ConditionVariable.new
    @flag = false
  end
  def set
    @lock.synchronize do
      @flag = true
      @cond.broadcast
   end
  end
  def wait
    @lock.synchronize do
      if not @flag
        @cond.wait(@lock)
      end
    end
  end
end

##################################################################################################
# Database caches for speed. We check every 30 seconds for changes. These tables change infrequently.

$unitsHash, $hierByUnit, $hierByAncestor, $activeCampuses, $oruAncestors, $campusJournals,
$statsCountItems, $statsCountViews, $statsCountOpenItems, $statsCountEscholJournals, $statsCountOrus,
$statsCountArticles, $statsCountThesesDiss, $statsCountBooks, $statsCampusItems, $statsCampusOrus, $statsCampusJournals = nil, nil, nil, nil, nil, nil, nil, nil, nil, nil, nil, nil, nil, nil, nil, nil, nil
$cachesFilled = Event.new
Thread.new {
  prevTime = nil
  while true
    utime = nil
    DB.fetch("SHOW TABLE STATUS WHERE Name in ('units', 'unit_hier')").each { |row|
      if row[:Update_time] && (!utime || row[:Update_time] > utime)
        utime = row[:Update_time]
      end
    }
    if !utime || utime != prevTime
      puts "Filling caches.           "
      $unitsHash = getUnitsHash
      $hierByUnit = getHierByUnit
      $hierByAncestor = getHierByAncestor
      $activeCampuses = getActiveCampuses
      $oruAncestors = getOruAncestors
      $campusJournals = getJournalsPerCampus    # Used for browse pages

      #####################################################################
      # STATISTICS
      # These are dependent on instantiation of $activeCampuses

      # HOME PAGE statistics
      $statsCountItems =  countItems
      $statsCountViews = countViews
      $statsCountOpenItems = countOpenItems
      $statsCountEscholJournals = countEscholJournals
      $statsCountOrus = countOrus
      $statsCountArticles = countArticles
      $statsCountThesesDiss = countThesesDiss
      $statsCountBooks = countBooks

      # CAMPUS PAGE statistics
      $statsCampusViews = getViewsPerCampus

      # BROWSE PAGE AND CAMPUS PAGE statistics
      $statsCampusItems = getItemStatsPerCampus
      $statsCampusJournals = getJournalStatsPerCampus
      $statsCampusOrus = getOruStatsPerCampus
      $cachesFilled.set
      prevTime = utime
    end
    sleep 30
  end
}
$cachesFilled.wait

###################################################################################################
# Monkey-patch Thin's post_process method, because it calls callback and errback in quick
# succession on the response body, but callback nulls out the body so so errback cannot be called.
module Thin
  module ConnectionExtensions
    def post_process(result)
      begin
        super(result)
      rescue NoMethodError
        STDOUT.write("Note: ignoring silly NoMethodError from Thin::Connection::post_process\n")
      end
    end
  end
  class Connection
    prepend ConnectionExtensions
  end
end
>>>>>>> a1eb3122

###################################################################################################
# ISOMORPHIC JAVASCRIPT
# =====================
#
# Using a Javascript front-end framework like React has a couple downsides: First, it makes the
# site unusable by users who have Javascript turned off. Second, not all crawlers can or do run
# your javascript, and so it might make the site invisible to them.
#
# The solution is so-called "isomorphic Javascript". Basically we run React not only in the
# browser but also on the server. When the page initially loads, we generate the initial HTML
# that React will eventually generate once it fully initializes on the client side, and we send
# that HTML as a starting point. When React starts up on the client, it verifies that the HTML
# is the same (and issues a console warning if not).
#
# How do we run React on the server? We keep a little Node Express server running on a differnet
# port than the main app, and when we need to load a page we feed it the initial data, it runs
# the appropriate React templates, and returns us the HTML.
#
# In this way, the user gets a speedy initial load and can use some of the site features without
# javascript, and crawlers have an easy time seeing everything the users see.
###################################################################################################

###################################################################################################
# IP address filtering on certain machines
$ipFilter = File.exist?("config/allowed_ips") && Regexp.new(File.read("config/allowed_ips").strip)
before do
  puts "#{request.request_method} #{request.url}"
  $ipFilter && !$ipFilter.match(request.ip) and halt 403
end

###################################################################################################
# Simple up-ness check
get "/check" do
  return "ok"
end

###################################################################################################
# Sanitize incoming filenames before applying them to the filesystem. In particular, prevent
# attacks using "../" as part of the path.
def sanitizeFilePath(path)
  path = path.gsub(/[^-a-z A-Z0-9_.\/]/, '_').split("/").map { |part|
    part.sub(/^\.+/, '_').sub(/\.+$/, '_')
  }.join('/')
end

###################################################################################################
get %r{/assets/([0-9a-f]{64})} do |hash|
  s3Path = "#{$s3Config.prefix}/binaries/#{hash[0,2]}/#{hash[2,2]}/#{hash}"
  obj = $s3Bucket.object(s3Path)
  obj.exists? or halt(404)
  Tempfile.open("s3_", TEMP_DIR) { |s3Tmp|
    obj.get(response_target: s3Tmp)
    s3Tmp.seek(0)
    etag hash
    send_file(s3Tmp,
              last_modified: obj.last_modified,
              type: obj.metadata["mime_type"] || "application/octet-stream",
              filename: (obj.metadata["original_path"] || "").sub(%r{.*/}, ''))
    s3Tmp.unlink
  }
end

###################################################################################################
get "/content/:fullItemID/*" do |itemID, path|
  # Prep work
  itemID =~ /^qt[a-z0-9]{8}$/ or halt(404)  # protect against attacks
  item = Item[itemID] or halt(404)
  item.status == 'published' or halt(403)  # prevent access to embargoed and withdrawn files
  path = sanitizeFilePath(path)  # protect against attacks

  # Figure out the ID in Merritt. eSchol items just use the eSchol ARK; others are recorded
  # as local IDs in the attributes.
  mrtID = "ark:/13030/#{itemID}"
  attrs = JSON.parse(item.attrs)
  (attrs["local_ids"] || []).each { |localID|
    localID["type"] == "merritt" and mrtID = localID["id"]
  }

  # If it's the main content PDF...
  if path =~ /^qt\w{8}\.pdf$/
    epath = "content/#{URI::encode(path)}"
    attrs["content_merritt_path"] and epath = attrs["content_merritt_path"]
    noSplash = params[:nosplash] && isValidContentKey(itemID.sub(/^qt/, ''), params[:nosplash])
    mainPDF = true
  elsif path =~ %r{^inner/(.*)$}
    filename = $1
    halt(403) if filename =~ /^qt\w{8}\.pdf$/  # disallow bypassing main check using inner backdoor
    epath = "content/#{URI::encode(filename)}"
    noSplash = true
    mainPDF = false
  else
    # Must be a supp file.
    attrs["supp_files"] or halt(404)
    epath = nil
    attrs["supp_files"].each { |supp|
      if path == "supp/#{supp["file"]}"
        epath = supp["merritt_path"] || "content/#{URI::encode(path)}"
      end
    }
    epath or halt(404)
    noSplash = true
    mainPDF = false
  end

  # Some items have a date-based download restriction. In this case, we only support the
  # no-splash version used for pdf.js rendering, and protected (lightly) by a key.
  if attrs['disable_download'] && Date.parse(attrs['disable_download']) > Date.today && !(mainPDF && noSplash)
    halt 403, "Download restricted until #{attrs['disable_download']}"
  end

  # Guess the content type by path for now
  content_type MimeMagic.by_path(path)

  # Here's the final Merritt URL
  mrtURL = "https://#{$mrtExpressConfig['host']}/dl/#{mrtID}/#{epath}"

  # Stream supp files out directly from Merritt. Also, if there's no display PDF, fall back
  # to the version in Merritt.
  displayPDF = DisplayPDF[itemID]
  if !mainPDF || !displayPDF
    fetcher = MerrittFetcher.new(mrtURL)
    headers "Content-Length" => fetcher.length.to_s
    return stream { |out| fetcher.streamTo(out) }
  end

  # Decide which display version to send
  if noSplash
    s3Path = "#{$s3Config.prefix}/pdf_patches/linearized/#{itemID}"
    outLen = displayPDF.linear_size
  else
    s3Path = "#{$s3Config.prefix}/pdf_patches/splash/#{itemID}"
    outLen = displayPDF.splash_size
  end

  # So we have to explicitly tell the client. With this, pdf.js will show the first page
  # before downloading the entire file.
  headers "Accept-Ranges" => "bytes"

  # Stream the file from S3
  range = request.env["HTTP_RANGE"]
  s3Obj = $s3Bucket.object(s3Path)
  s3Obj.exists? or raise("missing display PDF")
  fetcher = S3Fetcher.new(s3Obj, s3Path, range)
  if range
    range =~ /^bytes=(\d+)-(\d+)/ or raise("can't parse range")
    fromByte, toByte = $1.to_i, $2.to_i
    #puts "range #{fromByte}-#{toByte}/#{outLen}"
    headers "Content-Range" => "bytes #{fromByte}-#{toByte}/#{outLen}"
    outLen = toByte - fromByte + 1
    status 206
  end
  headers "Content-Length" => outLen.to_s,
          "ETag" => s3Obj.etag,
          "Last-Modified" => s3Obj.last_modified.to_s
  stream { |out| fetcher.streamTo(out) }
end

###################################################################################################
# If a cache buster comes in, strip it down to the original, and re-dispatch the request to return
# the actual file.
get %r{\/css\/main-[a-zA-Z0-9]{16}\.css} do
  call env.merge("PATH_INFO" => "/css/main.css")
end

###################################################################################################
# The outer framework of every page is essentially the same, substituting in the intial page
# data and initial elements from React.
get %r{.*} do

  # The regex below ensures that /api, /content, /locale, and files with a file ext get served
  # elsewhere.
  pass if request.path_info =~ %r{api/.*|content/.*|locale/.*|.*\.\w{1,4}}

  template = File.new("app/app.html").read

  # Replace startup URLs for proper cache busting
  # TODO: speed this up by caching (if it's too slow)
  webpackManifest = JSON.parse(File.read('app/js/manifest.json'))
  template.sub!("lib-bundle.js", webpackManifest["lib.js"])
  template.sub!("app-bundle.js", webpackManifest["app.js"])
  template.sub!("main.css", "main-#{Digest::MD5.file("app/css/main.css").hexdigest[0,16]}.css")

  if DO_ISO
    # Parse out payload of the URL (i.e. not including the host name)
    request.url =~ %r{^https?://([^/:]+)(:\d+)?(.*)$} or fail
    remainder = $3

    # Pass the full path and query string to our little Node Express app, which will run it through
    # ReactRouter and React.
    response = Net::HTTP.new($host, 4002).start {|http| http.request(Net::HTTP::Get.new(remainder)) }
    status response.code.to_i

    # Read in the template file, and substitute the results from React/ReactRouter
    lookFor = '<div id="main"></div>'
    template.include?(lookFor) or raise("can't find #{lookFor.inspect} in template")
    return template.sub(lookFor, response.body)
  else
    # Development mode - skip iso
    return template
  end
end

###################################################################################################
# Pages with no data
get %r{/api/(notFound|logoutSuccess)} do
  content_type :json
  unit = $unitsHash['root']
  body = {
    :header => getGlobalHeader,
    :unit => unit.values.reject{|k,v| k==:attrs},
    :sidebar => getUnitSidebar(unit)
  }.to_json
end

###################################################################################################
# Home Page 
get "/api/home" do
  content_type :json
  body = {
    :header => getGlobalHeader,
    :statsCountItems => $statsCountItems,
    :statsCountViews => $statsCountViews,
    :statsCountOpenItems => $statsCountOpenItems,
    :statsCountEscholJournals => $statsCountEscholJournals,
    :statsCountOrus => $statsCountOrus,
    :statsCountArticles => $statsCountArticles,
    :statsCountThesesDiss => $statsCountThesesDiss,
    :statsCountBooks => $statsCountBooks
  }.to_json
end

###################################################################################################
# Deposit Wizard get ORUS for a campus
get "/api/wizardlyORUs/:campusID" do |campusID|
  cu = flattenDepts($hierByAncestor[campusID].map(&:values).map{|x| x[:unit_id]})
  return cu.sort_by{ |u| u["name"] }.to_json
end

# Returns an array like [{"id"=>"uceap", "name"=>"UCEAP Mexico", "directSubmit"=>"enabled"}, ...]
def flattenDepts(ids, a=[])
  if ids.class == Array
    ids.each {|x| flattenDepts(x,a)}
  else
    unit = $unitsHash[ids]
    unitAttrs = JSON.parse(unit.attrs)
    a << {"id" => unit.id, "name" => unit.name, "directSubmit" => unitAttrs['directSubmit']} unless unit.type != 'oru'
    children = $hierByAncestor[unit.id]
    children and children.each do |c|
        unit = $unitsHash[c.unit_id]
        flattenDepts(unit.id, a)
      end
  end
  a 
end

###################################################################################################
# Deposit Wizard get series for an ORU 
get "/api/wizardlySeries/:unitID" do |unitID|
  children = $hierByAncestor[unitID]
  os = children ? children.select { |u| u.unit.type == 'series' }.map {|u|
   unitAttrs = JSON.parse(u.unit.attrs)
   {'id': u.unit_id, 'name': u.unit.name, 'directSubmit': unitAttrs['directSubmit']}
  } : []
  return os ? os.sort_by{ |u| u[:name] }.to_json : nil
end

###################################################################################################
# Browse all campuses
get "/api/browse/campuses" do 
  content_type :json
  # Build array of hashes containing campus and stats
  stats = []
  $activeCampuses.each do |k, v|
    pub_count =     ($statsCampusItems.keys.include? k) ? $statsCampusItems[k]    : 0
    unit_count =    ($statsCampusOrus.keys.include? k)  ? $statsCampusOrus[k]     : 0
    journal_count = ($statsCampusJournals.keys.include? k) ? $statsCampusJournals[k] : 0
    stats.push({"id"=>k, "name"=>v.values[:name], "type"=>v.values[:type], 
      "publications"=>pub_count, "units"=>unit_count, "journals"=>journal_count})
  end
  unit = $unitsHash['root']
  body = {
    :header => getGlobalHeader,
    :unit => unit.values.reject{|k,v| k==:attrs},
    :sidebar => getUnitSidebar(unit),
    :browse_type => "campuses",
    :campusesStats => stats.select { |h| h['type']=="campus" },
    :affiliatedStats => stats.select { |h| h['type']=="oru" }
  }
  breadcrumb = [{"name" => "Campuses and Other Locations", "url" => "/campuses"},]
  return body.merge(getHeaderElements(breadcrumb, nil)).to_json
end

###################################################################################################
# Browse all journals
get "/api/browse/journals" do 
  content_type :json
  journals = $campusJournals.sort_by{ |h| h[:name].downcase }
  unit = $unitsHash['root']
  body = {
    :header => getGlobalHeader,
    :unit => unit.values.reject{|k,v| k==:attrs},
    :sidebar => getUnitSidebar(unit),
    :browse_type => "all_journals",
    :journals => journals.select{ |h| h[:status]!="archived" },
    :archived => journals.select{ |h| h[:status]=="archived" }
  }
  breadcrumb = [{"name" => "Journals", "url" => "/journals"},]
  return body.merge(getHeaderElements(breadcrumb, "All Campuses")).to_json
end

###################################################################################################
# Browse a campus's units or journals
get "/api/browse/:browse_type/:campusID" do |browse_type, campusID|
  content_type :json
  cu, cj, pageTitle = nil, nil, nil
  unit = $unitsHash[campusID]
  unit or halt(404, "campusID not found")
  if browse_type == 'units'
    cu = $hierByAncestor[campusID].map do |a| getChildDepts($unitsHash[a.unit_id]); end
    pageTitle = "Academic Units"
  else   # journals
    cj  = $campusJournals.select{ |j| j[:ancestor_unit].include?(campusID) }.sort_by{ |h| h[:name].downcase }
    cja = cj.select{ |h| h[:status]=="archived" }
    cj  = cj.select{ |h| h[:status]!="archived" }
    pageTitle = "Journals"
  end
  body = {
    :browse_type => browse_type,
    :pageTitle => pageTitle,
    :unit => unit ? unit.values.reject { |k,v| k==:attrs } : nil,
    :header => unit ? getUnitHeader(unit) : getGlobalHeader,
    :sidebar => getUnitSidebar(unit),
    :campusUnits => cu ? cu.compact : nil,
    :campusJournals => cj,
    :campusJournalsArchived => cja
  }
  breadcrumb = [
    {"name" => pageTitle, "url" => "/" + campusID + "/" + browse_type},
    {"name" => unit.name, "url" => "/uc/" + campusID}]
  return body.merge(getHeaderElements(breadcrumb, nil)).to_json
end

# Returns an array like [{"id"=>"uceap", "name"=>"UCEAP Mexico", "children" => []}, ...]
def getChildDepts(unit)
  if unit.type != 'oru'
    return nil
  else
    node = {"id" => unit.id, "name" => unit.name}
    child = $hierByAncestor[unit.id].map { |c| getChildDepts($unitsHash[c.unit_id]) }.compact
    if child[0] then node["children"] = child end
    return node
  end
end


###################################################################################################
# Unit page data. 
# pageName may be some designated function (nav, profile), specific journal volume, or static page name
get "/api/unit/:unitID/:pageName/?:subPage?" do
  content_type :json
  unit = Unit[params[:unitID]]
  unit or jsonHalt(404, "Unit not found")

  attrs = JSON.parse(unit[:attrs])
  pageName = params[:pageName]
  issueData = nil
  if pageName
    ext = nil
    begin
      ext = extent(unit.id, unit.type)
    rescue Exception => e
      puts "Error building page data: #{e} #{e.backtrace}"
      jsonHalt 404, "Error building page data:" + e.message
    end
    pageData = {
      unit: unit.values.reject{|k,v| k==:attrs}.merge(:extent => ext),
      sidebar: getUnitSidebar(unit)
    }
    if ["home", "search"].include? pageName  # 'home' here refers to the unit's homepage, not root home
      q = nil
      q = CGI::parse(request.query_string) if pageName == "search"
      pageData[:content] = getUnitPageContent(unit, attrs, q)
      if unit.type == 'journal' and pageData[:content][:issue]
        # need this information for building header breadcrumb
        issueData = {'unit_id': params[:unitID],
                     'volume': pageData[:content][:issue][:volume],
                     'issue': pageData[:content][:issue][:issue]}
      end
    elsif pageName == 'profile'
      pageData[:content] = getUnitProfile(unit, attrs)
    elsif pageName == 'carousel' 
      # ToDo: Cleanup this which duplicates marquee info below
      pageData[:content] = getUnitCarouselConfig(unit, attrs)
    elsif pageName == 'issueConfig'
      pageData[:content] = getUnitIssueConfig(unit, attrs)
    elsif pageName == 'nav'
      pageData[:content] = getUnitNavConfig(unit, attrs['nav_bar'], params[:subPage])
    elsif pageName == 'sidebar'
      pageData[:content] = getUnitSidebarWidget(unit, params[:subPage])
    elsif isJournalIssue?(unit.id, params[:pageName], params[:subPage])
      # A specific issue, otherwise you get journal landing (through getUnitPageContent method above)
      issueData = {'unit_id': params[:unitID], 'volume': params[:pageName], 'issue': params[:subPage]}
      pageData[:content] = getJournalIssueData(unit, attrs, params[:pageName], params[:subPage])
    else
      pageData[:content] = getUnitStaticPage(unit, attrs, pageName)
    end
    pageData[:header] = getUnitHeader(unit,
                                      (pageName =~ /^(nav|sidebar|profile|carousel|issueConfig)/ or issueData) ? nil : pageName,
                                      issueData, attrs)
    pageData[:marquee] = getUnitMarquee(unit, attrs) if (["home", "search"].include? pageName or issueData)
  else
    #public API data
    pageData = {
      unit: unit.values.reject{|k,v| k==:attrs}
    }
  end
  return pageData.to_json
end

###################################################################################################
def calcContentKey(shortArk, date = nil)
  Digest::MD5.hexdigest("V01:#{shortArk}:#{(date || Date.today).iso8601}:#{$jscholKey}")
end

###################################################################################################
def isValidContentKey(shortArk, key)
  (-1..1).each { |offset|
    if key == calcContentKey(shortArk, Date.today + offset)
      return true
    end
  }
  return false
end

###################################################################################################
# Item view page data.
get "/api/item/:shortArk" do |shortArk|
  content_type :json
  id = "qt"+shortArk
  item = Item[id]
  attrs = JSON.parse(Item.filter(:id => id).map(:attrs)[0])
  unitIDs = UnitItem.where(:item_id => id, :is_direct => true).order(:ordering_of_units).select_map(:unit_id)
  unit = unitIDs ? Unit[unitIDs[0]] : nil

  if !item.nil?
    authors = ItemAuthors.filter(:item_id => id).order(:ordering).
                 map(:attrs).collect{ |h| JSON.parse(h)}
    citation = getCitation(shortArk, authors, attrs)
    begin
      body = {
        :id => shortArk,
        :citation => citation,
        :title => citation[:title],
        # ToDo: Normalize author attributes across all components (i.e. 'family' vs. 'lname')
        :authors => authors,
        :pub_date => item.pub_date,
        :status => item.status,
        :rights => item.rights,
        :content_type => item.content_type,
        :content_html => getItemHtml(item.content_type, id),
        :content_key => calcContentKey(shortArk),
        :attrs => attrs,
        :sidebar => unit ? getItemRelatedItems(unit, id) : nil,
        :appearsIn => unitIDs ? unitIDs.map { |unitID| {"id" => unitID, "name" => Unit[unitID].name} }
                              : nil,
        :unit => unit ? unit.values.reject { |k,v| k==:attrs } : nil,
        :usage => ItemCount.where(item_id: id).order(:month).to_hash(:month).map { |m,v| { "month"=>m, "hits"=>v.hits, "downloads"=>v.downloads }},
        :altmetrics_ok => false
      }

      if unit
        if unit.type != 'journal'
          body[:header] = getUnitHeader(unit)
          body[:altmetrics_ok] = true
        else 
          body[:altmetrics_ok] = JSON.parse(unit[:attrs])['altmetrics_ok']
          issue_id = Item.join(:sections, :id => :section).filter(Sequel.qualify("items", "id") => id).map(:issue_id)[0]
          if issue_id
            unit_id, volume, issue = Section.join(:issues, :id => issue_id).map([:unit_id, :volume, :issue])[0]
            body[:header] = getUnitHeader(unit, nil, {'unit_id': unit_id, 'volume': volume, 'issue': issue})
            body[:citation][:volume] = volume
            body[:citation][:issue] = issue
          else
            body[:header] = getUnitHeader(unit, nil, nil)
          end
        end
      end

      return body.to_json
    rescue Exception => e
      puts "Error in item API:"
      pp e
      halt 404, e.message
    end
  else 
    puts "Item not found!"
    halt 404, "Item not found"
  end
end

###################################################################################################
# Item Metrics 
get "/api/item/metrics" do |shortArk|
  content_type :json
  id = "qt"+shortArk
  item = Item[id]
  # ItemCounts 

  # Example python code from EZID:
  # all_months = _computeMonths(table)
  # if len(all_months) > 0:
  #  d["totals"] = _computeTotals(table)
  #  month_earliest = table[0][0]
  #  month_latest = "%s-%s" % (datetime.now().year, datetime.now().month)
  #  d['months_all'] = [m[0] for m in table]
  #  default_table = table[-12:]
  #  d["month_from"] = REQUEST["month_from"] if "month_from" in REQUEST else default_table[0][0]
  #  d["month_to"] = REQUEST["month_to"] if "month_to" in REQUEST else default_table[-1][0]
  #  d["totals_by_month"] = _computeMonths(_getScopedRange(table, d['month_from'], d['month_to']))
  return {} 
end

###################################################################################################
# Search page data
get "/api/search/" do
  content_type :json
  body = {
    :header => getGlobalHeader,
    :campuses => getCampusesAsMenu
  }
  facetList = ['type_of_work', 'peer_reviewed', 'supp_file_types', 'pub_year',
               'campuses', 'departments', 'journals', 'disciplines', 'rights']
  params = CGI::parse(request.query_string)
  searchType = params["searchType"][0]
  # Perform global search when searchType is assigned 'eScholarship'
  # otherwise: 'searchType' will be assigned the unit ID - and then 'searchUnitType' specifies type of unit.
  if searchType and searchType != "eScholarship"
    searchUnitType = params["searchUnitType"][0]
    if searchUnitType.nil? or searchUnitType == ''
      params["searchType"] = ["eScholarship"]
    else
      params[searchUnitType] = [searchType]
    end
  end
  return body.merge(search(params, facetList)).to_json
end

###################################################################################################
# Social Media Links  for type = (item|unit)
get "/api/mediaLink/:type/:id/:service" do |type, id, service| # service e.g. facebook, google, etc.
  content_type :json
  item = ''; path = ''
  if (type == "item")
    item = Item["qt"+id]
    title = item.title
    path = 'uc/item'
  else
    title = $unitsHash[id].name
    path = 'uc'
  end
  sharedLink = "http://www.escholarship.org/" + path + "/" + id 
  case service
    when "facebook"
      url = "http://www.facebook.com/sharer.php?u=" + sharedLink
    when "twitter"
      url = "http://twitter.com/home?status=" + title + "[" + sharedLink + "]"
    when "email"
      title_sm = title.length > 50 ? title[0..49] + "..." : title
      body = ''
      if (type == "item")
        # ToDo: Put in proper citation
        body = (item.attrs["orig_citation"] ? item.attrs["orig_citation"] + "\n\n" : "")
      else
        body = "View items by " + title + " published on eScholarship.\n\n" 
      end
      url = ("mailto:?subject=" + title_sm + "&body=%s" + sharedLink) % [body]
    when "mendeley"
      url = "http://www.mendeley.com/import?url=" + sharedLink + "&title=" + title
    when "citeulike"
      url = "http://www.citeulike.org/posturl?url=" + sharedLink + "&title=" + title
    else
      raise("unrecognized service")
  end
  return { url: url }.to_json
end

##################################################################################################
# Helper methods

def getGlobalHeader
  return getUnitHeader($unitsHash['root'])
end

# Generate breadcrumb and header content for Browse or Static page
def getHeaderElements(breadcrumb, topItem)
  campuses = topItem ? getCampusesAsMenu(topItem) : getCampusesAsMenu
  return {
    :campuses => campuses,
    :breadcrumb => breadcrumb ? Hierarchy_Manual.new(breadcrumb).generateCrumb : nil
  }
end

# Array of all active root level campuses/ORUs. Include empty label "eScholarship at..." 
def getCampusesAsMenu(topItem="eScholarship at...")
  campuses = []
  $activeCampuses.each do |id, c| campuses << {id: c.id, name: c.name} end
  return campuses.unshift({:id => "", :name=>topItem})
end

def getCampusId(unit)
  r = UnitHier.where(unit_id: unit.id).where(ancestor_unit: $activeCampuses.keys).first
  return (unit.type=='campus') ? unit.id : r ? r.ancestor_unit : 'root'
end

# Properly target links in HTML blob
def getItemHtml(content_type, id)
  return false if content_type != "text/html"
  mrtURL = "https://#{$mrtExpressConfig['host']}/dl/ark:/13030/#{id}/content/#{id}.html"
  fetcher = MerrittFetcher.new(mrtURL)
  buf = []
  fetcher.streamTo(buf)
  htmlStr = stringToXML(buf.join("")).to_xml
  htmlStr.gsub(/(href|src)="((?!#)[^"]+)"/) { |m|
    attrib, url = $1, $2
    url = url.start_with?("http", "ftp") ? url : "/content/#{id}/inner/#{url}"
    "#{attrib}=\"#{url}\"" + ((attrib == "src") ? "" : " target=\"new\"")
  }
end

###################################################################################################
# Static page data.
get "/api/static/:unitID/:pageName" do |unitID, pageName|
  content_type :json

  # Grab unit and page data from the database, not the cache, so they are instantly updated
  # when adding a page.
  unit = Unit[unitID]
  unit or halt(404, "Unit not found")

  page = Page.where(unit_id: unitID, name: pageName).first
  page or halt(404, "Page not found")

  body = {
    header: unitID=='root' ? getGlobalHeader : getUnitHeader(unit),
    campuses: getCampusesAsMenu,
    page: {
      title: page.title,
      html: JSON.parse(page.attrs)['html']
    },
    sidebarWidgets: Widget.where(unit_id: unitID, region: 'sidebar').order(:ordering).map { |w|
      attrs = w.attrs ? JSON.parse(w.attrs) : {}
      { id: w.id,
        kind: w.kind,
        title: attrs['title'] ? attrs['title'] : w.kind,
        html: attrs['html'] ? attrs['html'] :
                "Lorem ipsum dolor sit amet, consectetur adipisicing elit. Labore, saepe fugiat nihil molestias quam fugit harum suscipit, soluta debitis praesentium. Minus repudiandae debitis non dolore dignissimos, aliquam corporis ratione, quasi." }
    },
    sidebarNavLinks: [{"name" => "About eScholarship", "url" => request.path.sub("/api/", "/")},]
  }
  breadcrumb = [{"name" => "About eScholarship", "url" => request.path.sub("/api/", "/")},]
  return body.merge(getHeaderElements(breadcrumb, nil)).to_json
end

###################################################################################################
# Post from github notifying us of a push to the repo
post "/jscholGithubHook/onCommit" do
  puts "Got github commit hook - doing pull and restart."
  pid = spawn("/usr/bin/ruby tools/pullJschol.rb > /apps/eschol/tmp/pullJschol.log 2>&1")
  Process.detach(pid)
  return "ok"
end<|MERGE_RESOLUTION|>--- conflicted
+++ resolved
@@ -195,105 +195,8 @@
   unrestrict_primary_key
 end
 
-<<<<<<< HEAD
 # DbCache uses the models above.
 require_relative 'dbCache'
-=======
-##################################################################################################
-# Thread synchronization class
-class Event
-  def initialize
-    @lock = Mutex.new
-    @cond = ConditionVariable.new
-    @flag = false
-  end
-  def set
-    @lock.synchronize do
-      @flag = true
-      @cond.broadcast
-   end
-  end
-  def wait
-    @lock.synchronize do
-      if not @flag
-        @cond.wait(@lock)
-      end
-    end
-  end
-end
-
-##################################################################################################
-# Database caches for speed. We check every 30 seconds for changes. These tables change infrequently.
-
-$unitsHash, $hierByUnit, $hierByAncestor, $activeCampuses, $oruAncestors, $campusJournals,
-$statsCountItems, $statsCountViews, $statsCountOpenItems, $statsCountEscholJournals, $statsCountOrus,
-$statsCountArticles, $statsCountThesesDiss, $statsCountBooks, $statsCampusItems, $statsCampusOrus, $statsCampusJournals = nil, nil, nil, nil, nil, nil, nil, nil, nil, nil, nil, nil, nil, nil, nil, nil, nil
-$cachesFilled = Event.new
-Thread.new {
-  prevTime = nil
-  while true
-    utime = nil
-    DB.fetch("SHOW TABLE STATUS WHERE Name in ('units', 'unit_hier')").each { |row|
-      if row[:Update_time] && (!utime || row[:Update_time] > utime)
-        utime = row[:Update_time]
-      end
-    }
-    if !utime || utime != prevTime
-      puts "Filling caches.           "
-      $unitsHash = getUnitsHash
-      $hierByUnit = getHierByUnit
-      $hierByAncestor = getHierByAncestor
-      $activeCampuses = getActiveCampuses
-      $oruAncestors = getOruAncestors
-      $campusJournals = getJournalsPerCampus    # Used for browse pages
-
-      #####################################################################
-      # STATISTICS
-      # These are dependent on instantiation of $activeCampuses
-
-      # HOME PAGE statistics
-      $statsCountItems =  countItems
-      $statsCountViews = countViews
-      $statsCountOpenItems = countOpenItems
-      $statsCountEscholJournals = countEscholJournals
-      $statsCountOrus = countOrus
-      $statsCountArticles = countArticles
-      $statsCountThesesDiss = countThesesDiss
-      $statsCountBooks = countBooks
-
-      # CAMPUS PAGE statistics
-      $statsCampusViews = getViewsPerCampus
-
-      # BROWSE PAGE AND CAMPUS PAGE statistics
-      $statsCampusItems = getItemStatsPerCampus
-      $statsCampusJournals = getJournalStatsPerCampus
-      $statsCampusOrus = getOruStatsPerCampus
-      $cachesFilled.set
-      prevTime = utime
-    end
-    sleep 30
-  end
-}
-$cachesFilled.wait
-
-###################################################################################################
-# Monkey-patch Thin's post_process method, because it calls callback and errback in quick
-# succession on the response body, but callback nulls out the body so so errback cannot be called.
-module Thin
-  module ConnectionExtensions
-    def post_process(result)
-      begin
-        super(result)
-      rescue NoMethodError
-        STDOUT.write("Note: ignoring silly NoMethodError from Thin::Connection::post_process\n")
-      end
-    end
-  end
-  class Connection
-    prepend ConnectionExtensions
-  end
-end
->>>>>>> a1eb3122
 
 ###################################################################################################
 # ISOMORPHIC JAVASCRIPT
