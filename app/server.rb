--- conflicted
+++ resolved
@@ -496,12 +496,8 @@
     :browse_type => browse_type,
     :pageTitle => pageTitle,
     :unit => unit ? unit.values.reject { |k,v| k==:attrs } : nil,
-<<<<<<< HEAD
-    :header => unit ? getUnitHeader(unit, nil, attrs) : getGlobalHeader,
+    :header => unit ? getUnitHeader(unit, nil, nil, attrs) : getGlobalHeader,
     :sidebar => getUnitSidebar(unit),
-=======
-    :header => unit ? getUnitHeader(unit, nil, nil, attrs) : getGlobalHeader,
->>>>>>> f081300d
     :campusUnits => cu ? cu.compact : nil,
     :campusJournals => cj,
     :campusJournalsArchived => cja
