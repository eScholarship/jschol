##############################################################################3
# Methods for obtaining database Caches

def getUnitsHash
  return Unit.to_hash(:id)
end

def getHierByUnit
  return UnitHier.filter(is_direct: true).to_hash_groups(:unit_id)
end

def getHierByAncestor
  return UnitHier.filter(is_direct: true).to_hash_groups(:ancestor_unit)
end

# Get hash of all active root level campuses/ORUs, sorted by ordering in unit_hier table
def getActiveCampuses
  return Unit.join(:unit_hier, :unit_id=>:id).
           filter(:ancestor_unit=>'root', :is_direct=>1).exclude(:status=>"hidden").
           order_by(:ordering).to_hash(:id)
end

def getOruAncestors
  return UnitHier.where(is_direct: true).where(ancestor: Unit.where(type: 'oru')).to_hash(:unit_id, :ancestor_unit)
end

# Get list of journals, their parent campus(es), and active/non-active.
# i.e. {:id=>"ao4elt4",
#       :name=> "Adaptive Optics ...",
#       :ancestor_unit=>["ucla", "ucsc"],
#       :is_active=>true},
def getJournalsPerCampus
  allJournals = Unit.filter(type: 'journal').map(:id)
  activeCampusIds = $activeCampuses.map{|id, c| id }
  array = UnitHier.join(:units, :id=>:unit_id).
    where(:unit_id=>allJournals, :ancestor_unit=>activeCampusIds).select(:id, :name, :ancestor_unit, :is_active).
    map { |h| h.values }
  # Combine journals that have mult. campuses into single hash to allow for easy filtering on Journal Browse page
  array_new = []
  checkedJournal = '' 
  array.each do |h|
    next if h[:id] == checkedJournal 
    campuses = []
    array.select { |x| x[:id] == h[:id] }.each{|y| campuses << y[:ancestor_unit] }
    h[:ancestor_unit] = campuses
    array_new << h
    checkedJournal = h[:id] 
  end
  return array_new
end

# ToDo
def countViews
  return 0 
end

# ToDo
def countDownloads
  return 0 
end

# ToDo
def countOpenItems
  return 0 
end

# ToDo
def countOrus 
  # select count(*) from units where type = 'oru'
  return 0 
end

# ToDo
def countItems
  return 0 
end

# ToDo
def countThesisDiss
  return 0 
end

# ToDo
def countBooks
  return 0 
end

# ToDo
def countEscholJournals
  return 0 
end

# ToDo
def countStudentJournals
  return 0 
end

# Get number of publications per campus as one hash.
# {"ucb"=>11000, "ucd"=>982 ...}
def getPubStatsPerCampus
  activeCampusIds = $activeCampuses.map{|id, c| id }
  array = UnitItem.join(:items, :id=>:item_id).
    where(:unit_id=>activeCampusIds).exclude(:status=>'withdrawn').group_and_count(:unit_id).
    map{|y| y.values}
  return Hash[array.map(&:values).map(&:flatten)]
end

# Get number of ORUs per campus as one hash. ORUs must contain items in unit_items table to be counted
# {"ucb"=>117, "ucd"=>42 ...}
def getOruStatsPerCampus
  orusWithContent = Unit.join(UnitItem, :unit_id=>:id).filter(type: 'oru').exclude(status: 'hidden').distinct.select(:id).map(:id)
  activeCampusIds = $activeCampuses.map{|id, c| id }
  array = UnitHier.join(:units, :id=>:unit_id).
    where(:unit_id=>orusWithContent, :ancestor_unit=>activeCampusIds).group_and_count(:ancestor_unit).
    map{|y| y.values}
  return Hash[array.map(&:values).map(&:flatten)]
end

# Get number of journals per campus as one hash.
# {"ucb"=>53, "ucd"=>20 ...}
def getJournalStatsPerCampus
  activeJournals = Unit.filter(type: 'journal').exclude(status: "hidden").map(:id)
  activeCampusIds = $activeCampuses.map{|id, c| id }
  array = UnitHier.join(:units, :id=>:unit_id).
    where(:unit_id=>activeJournals, :ancestor_unit=>activeCampusIds).group_and_count(:ancestor_unit).
    map{|y| y.values}
  return Hash[array.map(&:values).map(&:flatten)]
end
<<<<<<< HEAD
=======

# Get list of journals, their parent campus(es), and active/non-active.
# i.e. {:id=>"ao4elt4",
#       :name=>"Adaptive Optics ...",
#       :ancestor_unit=>["ucla", "ucsc"],
#       :status=>"active"},
def getJournalsPerCampus
  allJournals = Unit.filter(type: 'journal').exclude(status: "hidden").map(:id)
  activeCampusIds = $activeCampuses.map{|id, c| id }
  array = UnitHier.join(:units, :id=>:unit_id).
    where(:unit_id=>allJournals, :ancestor_unit=>activeCampusIds).select(:id, :name, :ancestor_unit, :status).
    map { |h| h.values }
  # Combine journals that have mult. campuses into single hash to allow for easy filtering on Journal Browse page
  array_new = []
  checkedJournal = '' 
  array.each do |h|
    next if h[:id] == checkedJournal 
    campuses = []
    array.select { |x| x[:id] == h[:id] }.each{|y| campuses << y[:ancestor_unit] }
    h[:ancestor_unit] = campuses
    array_new << h
    checkedJournal = h[:id] 
  end
  return array_new
end
>>>>>>> 66c13e4a
<|MERGE_RESOLUTION|>--- conflicted
+++ resolved
@@ -26,14 +26,14 @@
 
 # Get list of journals, their parent campus(es), and active/non-active.
 # i.e. {:id=>"ao4elt4",
-#       :name=> "Adaptive Optics ...",
+#       :name=>"Adaptive Optics ...",
 #       :ancestor_unit=>["ucla", "ucsc"],
-#       :is_active=>true},
+#       :status=>"active"},
 def getJournalsPerCampus
-  allJournals = Unit.filter(type: 'journal').map(:id)
+  allJournals = Unit.filter(type: 'journal').exclude(status: "hidden").map(:id)
   activeCampusIds = $activeCampuses.map{|id, c| id }
   array = UnitHier.join(:units, :id=>:unit_id).
-    where(:unit_id=>allJournals, :ancestor_unit=>activeCampusIds).select(:id, :name, :ancestor_unit, :is_active).
+    where(:unit_id=>allJournals, :ancestor_unit=>activeCampusIds).select(:id, :name, :ancestor_unit, :status).
     map { |h| h.values }
   # Combine journals that have mult. campuses into single hash to allow for easy filtering on Journal Browse page
   array_new = []
@@ -125,32 +125,4 @@
     where(:unit_id=>activeJournals, :ancestor_unit=>activeCampusIds).group_and_count(:ancestor_unit).
     map{|y| y.values}
   return Hash[array.map(&:values).map(&:flatten)]
-end
-<<<<<<< HEAD
-=======
-
-# Get list of journals, their parent campus(es), and active/non-active.
-# i.e. {:id=>"ao4elt4",
-#       :name=>"Adaptive Optics ...",
-#       :ancestor_unit=>["ucla", "ucsc"],
-#       :status=>"active"},
-def getJournalsPerCampus
-  allJournals = Unit.filter(type: 'journal').exclude(status: "hidden").map(:id)
-  activeCampusIds = $activeCampuses.map{|id, c| id }
-  array = UnitHier.join(:units, :id=>:unit_id).
-    where(:unit_id=>allJournals, :ancestor_unit=>activeCampusIds).select(:id, :name, :ancestor_unit, :status).
-    map { |h| h.values }
-  # Combine journals that have mult. campuses into single hash to allow for easy filtering on Journal Browse page
-  array_new = []
-  checkedJournal = '' 
-  array.each do |h|
-    next if h[:id] == checkedJournal 
-    campuses = []
-    array.select { |x| x[:id] == h[:id] }.each{|y| campuses << y[:ancestor_unit] }
-    h[:ancestor_unit] = campuses
-    array_new << h
-    checkedJournal = h[:id] 
-  end
-  return array_new
-end
->>>>>>> 66c13e4a
+end