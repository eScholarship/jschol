require 'aws-sdk'
require 'sequel'
require 'json'
require 'pp'

###################################################################################################
# Model classes for easy interaction with the database.
#
# For more info on the database schema, see contents of migrations/ directory, and for a more
# graphical version, see:
#
# https://docs.google.com/drawings/d/1gCi8l7qteyy06nR5Ol2vCknh9Juo-0j91VGGyeWbXqI/edit

class Unit < Sequel::Model
  unrestrict_primary_key
  one_to_many :unit_hier,     :class=>:UnitHier, :key=>:unit_id
  one_to_many :ancestor_hier, :class=>:UnitHier, :key=>:ancestor_unit
end

class UnitHier < Sequel::Model(:unit_hier)
  unrestrict_primary_key
  many_to_one :unit,          :class=>:Unit
  many_to_one :ancestor,      :class=>:Unit, :key=>:ancestor_unit
end

class Item < Sequel::Model
  unrestrict_primary_key
end

class UnitItem < Sequel::Model
  unrestrict_primary_key
end

class Item < Sequel::Model
  unrestrict_primary_key
end

class ItemAuthors < Sequel::Model(:item_authors)
  unrestrict_primary_key
end

class Section < Sequel::Model
end

class Issue < Sequel::Model
end

$csClient = Aws::CloudSearchDomain::Client.new(
  endpoint: YAML.load_file("config/cloudSearch.yaml")["searchEndpoint"])

FACETS = ['type_of_work', 'peer_reviewed', 'supp_file_types', 'pub_year', 'campuses', 'departments', 'journals', 'disciplines', 'rights']

def encode_sort(sortorder)
  if sortorder == 'rel'
    return '_score desc'
  elsif sortorder == 'pop'
    return '_score desc'
  elsif sortorder == 'a-title'
    return 'title asc'
  elsif sortorder == 'z-title'
    return 'title desc'
  elsif sortorder == 'a-author'
    return 'sort_author asc'
  elsif sortorder == 'z-author'
    return 'sort_author desc'
  elsif sortorder == 'asc'
    return 'pub_date asc'
  elsif sortorder == 'desc'
    return 'pub_date desc'
  else
    return '_score desc'
  end
end

# TODO: figure out how get_query_display works for pub_year_start and pub_year_end
def get_query_display(params)
  filters = {}
  
  if params.key?('type_of_work')
    filters['type_of_work'] = {'display' => 'Type of Work', 'fieldName' => 'type_of_work', 'filters' => get_type_of_work_display_name(params['type_of_work'].map { |v| {'value' => v} })}
  end
  if params.key?('peer_reviewed')
    filters['peer_reviewed'] = {'display' => 'Peer Review', 'fieldName' => 'peer_reviewed', 'filters' => params['peer_reviewed'].map{ |v| {'value' => v} }}
  end
  if params.key?('supp_file_types')
    filters['supp_file_types'] = {'display' => 'Included Media', 'fieldName' => 'supp_file_types', 'filters' => capitalize_display_name(params['supp_file_types'].map{ |v| {'value' => v} })}
  end
  if params.key?('pub_year')
    filters['pub_year'] = {'display' => 'Publication Year', 'fieldName' => 'pub_year', 'input' => parse_range(params['pub_year'])}
  end
  if params.key?('campuses')
    filters['campuses'] = {'display' => 'Campus', 'fieldName' => 'campuses', 'filters' => get_unit_display_name(params['campuses'].map{ |v| {'value' => v} })}
  end
  if params.key?('deparments')
    filters['departments'] = {'display' => 'Department', 'fieldName' => 'departments', 'filters' => params['departments'].map{ |v| {'value' => v} }}
  end
  if params.key?('journals')
    filters['journals'] = {'display' => 'Journal', 'fieldName' => 'journals', 'filters' => get_unit_display_name(params['journals'].map{ |v| {'value' => v} })}
  end
  if params.key?('disciplines')
    filters['disciplines'] = {'display' => 'Discipline', 'fieldName' => 'disciplines', 'filters' => params['disciplines'].map{ |v| {'value' => v} }}
  end
  if params.key?('rights')
    filters['rights'] = {'display' => 'Reuse License', 'fieldName' => 'rights', 'filters' => params['rights'].map{ |v| if v == 'public' then {'value' => v, 'displayName' => 'Public'} else {'value' => v} end }}
  end

  if params.key?('pub_year_start') and params.key?('pub_year_end')
    filters['pub_year'] = {'display' => 'Publication Year', 'fieldName' => 'pub_year', 'filters' => [{'value' => "#{params['pub_year_start'][0]}-#{params['pub_year_end'][0]}"}]}
  elsif params.key?('pub_year_start')
    filters['pub_year'] = {'display' => 'Publication Year', 'fieldName' => 'pub_year', 'filters' => [{'value' => params['pub_year_start'][0] }]}
  elsif params.key?('pub_year_end')
    filters['pub_year'] = {'display' => 'Publication Year', 'fieldName' => 'pub_year', 'filters' => [{'value' => params['pub_year_end'][0] }]}
  end
  
  display_params = {
    'q' => params['q'] ? params['q'].join(" ") : 'test',
    'rows' => params['rows'].length > 0 ? params['rows'][0] : '10',
    'sort' => params['sort'].length > 0 ? params['sort'][0] : 'rel',
    'start' => params['start'].length > 0 ? params['start'][0] : '0',
    'filters' => filters
  }
end

def aws_encode(params)
  fq = []
  FACETS.each do |field_type|
    if params[field_type].length > 0
      if field_type != 'pub_year'
        filters = params[field_type].map { |filter| "#{field_type}: '#{filter}'" }
      else
        filters = params[field_type].map { |filter| "#{field_type}: #{filter}" }
      end
      filters = filters.join(" ")
      if params[field_type].length > 1 then filters = "(or #{filters})" end
      fq.push(filters)
    end
  end
  
  if (params['pub_year_start'].length > 0 || params['pub_year_end'].length > 0) && 
    (params['pub_year_start'][0] != "" || params['pub_year_end'][0] != "")
    
    if params['pub_year_start'].length > 0 && params['pub_year_start'][0] != ""
      date_range = "[#{params['pub_year_start'][0]},"
    else
      date_range = "{,"
    end
    
    if params['pub_year_end'].length > 0 && params['pub_year_end'][0] != ""
      date_range = "#{date_range}#{params['pub_year_end'][0]}]"
    else
      date_range = "#{date_range}}"
    end
    
    fq.push("pub_year: #{date_range}")
  end

  if fq.length > 1
    fq = fq.join(" ")
    fq = "(and #{fq})"
  elsif fq.length == 1
    fq = fq.join(" ")
  end

  # per message from Lisa 9/13/2016 regarding campus facets:
  #   - lbnl should be lbl (unsure if it should be LBL in the display too?)
  #   - ANR (Agriculture and Natural Resources) should be added to this list

  aws_params = {
<<<<<<< HEAD
    query: params['q'] ? params['q'].join(" ") : 'test',
    size: params['size'].length > 0 ? params['size'][0] : 10,
=======
    'q' => params['q'] ? params['q'].join(" ") : 'test',
    'size' => params['rows'].length > 0 ? params['rows'] : 10,
    'sort' => params['sort'].length > 0 ? encode_sort(params['sort'][0]) : '_score desc',
    'start' => params['start'].length > 0 ? params['start'][0] : 0,
>>>>>>> 1a4ae978
    
    facet: JSON.generate({
      'type_of_work' => {buckets: ['article', 'monograph', 'dissertation', 'multimedia']},
      'peer_reviewed' => {buckets: [1]},
      'supp_file_types' => {buckets: ['video', 'audio', 'images', 'zip', 'other files']},
      'campuses' => {buckets: ['ucb', 'ucd', 'uci', 'ucla', 'ucm', 'ucr', 'ucsd', 'ucsf', 'ucsb', 'ucsc', 'ucop', 'lbnl']},
      'departments' => {sort: 'count', size: 100},
      'journals' => {sort: 'count', size: 100},
      'disciplines' => {sort: 'count', size: 100},
      'rights' => {sort: 'count', size: 100}
    })
  }
  
  if fq.length > 0 then aws_params[:filter_query] = fq end
  
  return aws_params
end

def facet_secondary_query(params, field_type)
  params.delete(field_type)
  aws_params = aws_encode(params)
  response = normalizeResponse($csClient.search(return: '_no_fields', **aws_params))
  return response['facets'][field_type]
end

def get_unit_display_name(unitFacets)
  for unitFacet in unitFacets
    unit = Unit[unitFacet['value']]
    unitFacet['displayName'] = unit.name
  end
end

def get_type_of_work_display_name(facetList)
  for facet in facetList    
    if facet['value'] == 'article' then facet['displayName'] = 'Article' end
    if facet['value'] == 'monograph' then facet['displayName'] = 'Book' end
    if facet['value'] == 'dissertation' then facet['displayName'] = 'Theses' end
    if facet['value'] == 'multimedia' then facet['displayName'] = 'Multimedia' end
  end
end

def get_unit_hierarchy(unitFacets)
  for unitFacet in unitFacets
    unit = Unit[unitFacet['value']]
    unitFacet['displayName'] = unit.name

    # get the direct ancestor to this oru unit if the ancestor is also an oru
    ancestors = UnitHier.where(unit_id: unit.id).where(is_direct: true).where(ancestor: Unit.where(type: 'oru')).all

    if ancestors.length == 1
      # search the rest of the list to see if this ancestor is already in the facet list
      ancestor_id = ancestors[0].ancestor_unit
      ancestor_in_list = false
      for u in unitFacets
        if ancestor_id == u['value']
          if u.key? 'descendents'
            u['descendents'].push(unitFacet)
          else
            u['descendents'] = [unitFacet]
          end
          ancestor_in_list = true
          unitFacet['ancestor_in_list'] = true
        end
      end

      # all ancestors should always be in list, per convert.rb#L398
      # which traces all the way up to the root,
      # recording all departments for each item along the way
      if !ancestor_in_list
        pp "DON'T KNOW WHAT TO DO HERE YIKES"
        ancestor = Unit[ancestors[0].ancestor_unit]
        unitFacet['ancestor'] = {displayName: ancestor.name, value: ancestor.id}
      end
    elsif ancestors.length > 1
      # as of 10/20/17 - not presently a case in the database
      # query for all UnitHier rows where Unit is a department and Unit's direct Ancestor is a department
      #   pp UnitHier.where(unit: Unit.where(type: 'oru')).where(is_direct: true).where(ancestor: Unit.where(type: 'oru')).all
      pp "DON'T KNOW WHAT TO DO HERE YIKES"
    end
  end

  for unitFacet in unitFacets
    if unitFacet['ancestor_in_list']
      unitFacets.delete(unitFacet)
    end
  end
end

def capitalize_display_name(facetList)
  for facet in facetList
    facet['displayName'] = facet['value'].capitalize
  end
end

<<<<<<< HEAD
def normalizeResponse(response)
  if response.instance_of? Array
    response.map { |v| normalizeResponse(v) }
  elsif response.respond_to?(:map)
    response.to_h.map { |k,v| [k.to_s, normalizeResponse(v)] }.to_h
  elsif response.nil? || response.is_a?(String) || response.is_a?(Integer)
    response
  else
    raise "Unexpected response type: #{response.inspect}"
  end
end

=======
def get_license_display_name(facetList)
  for facet in facetList
    if facet['value'] == 'public'
      facet['displayName'] = 'Public'
    elsif facet['value'] == 'CC BY'
      facet['displayName'] = 'BY - Attribution required'
    elsif facet['value'] == 'CC BY-SA'
      facet['displayName'] = 'BY-SA - Attribution; Derivatives must use same license'
    elsif facet['value'] == 'CC BY-ND'
      facet['displayName'] = 'BY-ND - Attribution; No derivatives'
    elsif facet['value'] == 'CC BY-NC'
      facet['displayName'] = 'BY-NC - Attribution; NonCommercial use only'
    elsif facet['value'] == 'CC BY-NC-SA'
      facet['displayName'] = 'BY-NC-SA - Attribution; NonCommercial use; Derivatives use same license'
    elsif facet['value'] == 'CC BY-NC-ND'
      facet['displayName'] = 'BY-NC-ND - Attribution; NonCommercial use; No derivatives'
    end
  end
end

def parse_range(range)
  pp range
end

>>>>>>> 1a4ae978
def search(params)
  aws_params = aws_encode(params)
  response = normalizeResponse($csClient.search(return: '_no_fields', **aws_params))

  searchResults = []
  if response['hits'] && response['hits']['hit']
    for indexItem in response['hits']['hit']
      item = Item[indexItem['id']]
      if item
        itemHash = {
          :id => item.id,
          :title => item.title,
          :genre => item.genre,
          :rights => item.rights,
          :content_type => item.content_type,
          :pub_date => item.pub_date
        }
      
        itemAttrs = JSON.parse(item.attrs)
        itemHash[:peerReviewed] = itemAttrs['is_peer_reviewed']
        itemHash[:abstract] = itemAttrs['abstract']
      
        itemAuthors = ItemAuthors.where(item_id: indexItem['id']).order(:ordering).all
        itemHash[:authors] = itemAuthors.map { |author| JSON.parse(author.attrs) }
      
        #if journal, section will be non-nil, follow section link to issue (get volume), follow to unit table
        #item link to the unit should be the same as section link to the unit      
        if item.section
          itemIssue = Issue[Section[item.section].issue_id]
          itemUnit = Unit[itemIssue.unit_id]
          itemHash[:journalInfo] = {displayName: "#{itemUnit.name}, #{itemIssue.volume}, #{itemIssue.issue}", issueId: itemIssue.id}
        #otherwise, use the item link to the unit table for all other content types
        else
          unitItem = UnitItem[:item_id => indexItem['id']]
          if unitItem
            unit = Unit[:id => unitItem.unit_id]
            itemHash[:unitInfo] = {displayName: unit.name, unitId: unit.id}
          end
        end
      
        searchResults << itemHash
      else
        puts 'NilClass: '
        puts indexItem['id']
      end
    end
  end
  
  facetHash = response['facets']
  FACETS.each do |field_type|
    if field_type != 'pub_year' && params.key?(field_type) 
      facetHash[field_type] = facet_secondary_query(params.clone, field_type)
    end
  end

  # put facets into an array to maintain a specific order, apply facet-specific augmentation like including display values (see journal)
  facets = [
    {'display' => 'Type of Work', 'fieldName' => 'type_of_work', 'facets' => get_type_of_work_display_name(facetHash['type_of_work']['buckets'])},
    {'display' => 'Peer Review', 'fieldName' => 'peer_reviewed', 
      'facets' => [{'value' => "1", 'count' => facetHash['peer_reviewed']['buckets'][0]['count'], 'displayName' => 'Peer-reviewed only'}] },
    {'display' => 'Included Media', 'fieldName' => 'supp_file_types', 'facets' => capitalize_display_name(facetHash['supp_file_types']['buckets'])},
    {'display' => 'Publication Year', 'fieldName' => 'pub_year', 'range' => {pub_year_start: params['pub_year_start'][0], pub_year_end: params['pub_year_end'][0]}},
    {'display' => 'Campus', 'fieldName' => 'campuses', 'facets' => get_unit_display_name(facetHash['campuses']['buckets'])},
    {'display' => 'Departments', 'fieldName' => 'departments', 'facets' => get_unit_hierarchy(facetHash['departments']['buckets'])},
    {'display' => 'Journal', 'fieldName' => 'journals', 'facets' => get_unit_display_name(facetHash['journals']['buckets'])},
    {'display' => 'Discipline', 'fieldName' => 'disciplines', 'facets' => facetHash['disciplines']['buckets']},
    {'display' => 'Reuse License', 'fieldName' => 'rights', 'facets' => get_license_display_name(facetHash['rights']['buckets'])}
  ]

  return {'count' => response['hits']['found'], 'query' => get_query_display(params.clone), 'searchResults' => searchResults, 'facets' => facets}
end

# def campus_extent(params)
#   url = AWS_URL.clone
#   aws_params = {
#     'q' => "matchall",
#     'q.parser' => 'structured',
#     'fq' => "(field=campuses 'ucb')"
#   }
#   url.query = URI::encode_www_form(aws_params)
#   pp url.query
#
#   response = JSON.parse(Net::HTTP.get(url))
#   pp response
#   pp response['hits']['found']
# end
  <|MERGE_RESOLUTION|>--- conflicted
+++ resolved
@@ -166,15 +166,10 @@
   #   - ANR (Agriculture and Natural Resources) should be added to this list
 
   aws_params = {
-<<<<<<< HEAD
     query: params['q'] ? params['q'].join(" ") : 'test',
-    size: params['size'].length > 0 ? params['size'][0] : 10,
-=======
-    'q' => params['q'] ? params['q'].join(" ") : 'test',
-    'size' => params['rows'].length > 0 ? params['rows'] : 10,
-    'sort' => params['sort'].length > 0 ? encode_sort(params['sort'][0]) : '_score desc',
-    'start' => params['start'].length > 0 ? params['start'][0] : 0,
->>>>>>> 1a4ae978
+    size: params['rows'].length > 0 ? params['rows'] : 10,
+    sort: params['sort'].length > 0 ? encode_sort(params['sort'][0]) : '_score desc',
+    start: params['start'].length > 0 ? params['start'][0] : 0,
     
     facet: JSON.generate({
       'type_of_work' => {buckets: ['article', 'monograph', 'dissertation', 'multimedia']},
@@ -269,7 +264,6 @@
   end
 end
 
-<<<<<<< HEAD
 def normalizeResponse(response)
   if response.instance_of? Array
     response.map { |v| normalizeResponse(v) }
@@ -282,7 +276,6 @@
   end
 end
 
-=======
 def get_license_display_name(facetList)
   for facet in facetList
     if facet['value'] == 'public'
@@ -307,7 +300,6 @@
   pp range
 end
 
->>>>>>> 1a4ae978
 def search(params)
   aws_params = aws_encode(params)
   response = normalizeResponse($csClient.search(return: '_no_fields', **aws_params))
