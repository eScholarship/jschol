// ##### Styles for eScholarship ##### //

// ***** Global Settings ***** //


@import 'variables';
@import 'mixins';
@import 'breakpoints';
@import 'test';

// ***** Vendor Libraries ***** //

@import '../bower_components/normalize-scss/_normalize.scss';
@import '../bower_components/flickity/dist/flickity.css';
@import '../bower_components/trumbowyg/dist/ui/trumbowyg.css';
@import 'eschol_pdf_viewer';

// ***** Objects ***** //

@import 'button';
@import 'columnbox';
@import 'dividecontent';
@import 'imagecontent';
@import 'input';
@import 'textlink';

// ***** Components ***** //

@import 'authorlist';
@import 'breadcrumb';
@import 'campusselector';
@import 'checkbox';
@import 'columns';
@import 'datatable';
@import 'download';
@import 'drawer';
@import 'export';
@import 'facetbox';
@import 'filter';
@import 'frontmatter';
@import 'footer';
@import 'header';
@import 'infopages';
@import 'itemactions';
@import 'journalinfo';
@import 'jump';
@import 'language';
@import 'marquee';
@import 'mediafile';
@import 'mediafilegrid';
@import 'nav';
@import 'nav1';
@import 'nav2';
@import 'navbar';
@import 'pagination';
@import 'pubdata';
@import 'publocation';
@import 'scholworks';
@import 'search1';
@import 'search2';
@import 'share';
@import 'sidebarnav';
@import 'sort';
@import 'socialicons';
@import 'subheader1';
@import 'subheader2';
@import 'tabcontent';
@import 'tabs';
@import 'togglecontent';
@import 'togglelist';
@import 'well';

// ***** Layouts ***** //

@import 'about';
@import 'item';
@import 'journal';
@import 'searchlayout';

// ***** Global Styles ***** //

@import 'fonts';
@import 'resets';
@import 'ui-library';

body {
  font-family: 'KievitWeb';
  overflow-x: hidden;  
}

.body {
  margin: 0 auto;
<<<<<<< HEAD
  padding: 10px;

  @include bp(screen2) {
    background: lighten($color-light-gray, 15%);
  }

=======
  padding: 10px 10px 0;
  background-color: lighten($color-light-gray, 15%);
  font-family: 'KievitWeb';
  overflow-x: hidden;
>>>>>>> 77a1ca97
}

p {
  margin: 0 0 1em;
  line-height: 1.2em;
}<|MERGE_RESOLUTION|>--- conflicted
+++ resolved
@@ -90,19 +90,8 @@
 
 .body {
   margin: 0 auto;
-<<<<<<< HEAD
-  padding: 10px;
-
-  @include bp(screen2) {
-    background: lighten($color-light-gray, 15%);
-  }
-
-=======
   padding: 10px 10px 0;
-  background-color: lighten($color-light-gray, 15%);
-  font-family: 'KievitWeb';
-  overflow-x: hidden;
->>>>>>> 77a1ca97
+  background-color: lighten($color-light-gray, 15%);  
 }
 
 p {
