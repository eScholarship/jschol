--- conflicted
+++ resolved
@@ -46,45 +46,12 @@
     }
     return "/api/unit/" + this.props.params.unitID + "/home"
   }
-<<<<<<< HEAD
 
   // Unit ID for permissions checking
   pagePermissionsUnit() {
     return this.props.params.unitID;
   }
 
-  // [********** AW - 3/15/17 **********]
-  //TODO: propTypes are checked before the response from PageBase.fetchPageData()
-  //is returned, resulting in several errors in the console
-  static propTypes = {
-    unit: React.PropTypes.shape({
-      id: React.PropTypes.string.isRequired,
-      name: React.PropTypes.string.isRequired,
-      type: React.PropTypes.string.isRequired,
-      extent: React.PropTypes.object
-    }).isRequired,
-    header: React.PropTypes.shape({
-      breadcrumb: React.PropTypes.array.isRequired,
-      campusId: React.PropTypes.string.isRequired,
-      campusName: React.PropTypes.string.isRequired,
-      campuses: React.PropTypes.array.isRequired,
-      logo: React.PropTypes.string,
-      nav_bar: React.PropTypes.array,
-      social: React.PropTypes.object
-    }).isRequired,
-    content: React.PropTypes.object.isRequired,
-    //TODO: sidebar is required, but isn't required here because it's not yet implemented
-    sidebar: React.PropTypes.object,
-    //Marquee, on the other hand, is genuinely optional
-    marquee: React.PropTypes.shape({
-      carousel: React.PropTypes.object,
-      about: React.PropTypes.string
-    })
-  }
-
-=======
-  
->>>>>>> 5ec39963
   // [********** AMY NOTES 3/15/17 **********]
   // TODO: each of the content layouts currently include the sidebars, 
   // but this should get stripped out and handled here in UnitPage
