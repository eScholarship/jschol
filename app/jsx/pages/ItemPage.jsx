// ##### Item Page ##### //

import React from 'react'
import { MathJax, MathJaxContext } from "better-react-mathjax"
import PropTypes from 'prop-types'
import $ from 'jquery'

import PageBase from './PageBase.jsx'
import Header2Comp from '../components/Header2Comp.jsx'
import SubheaderComp from '../components/SubheaderComp.jsx'
import NavBarComp from '../components/NavBarComp.jsx'
import BreadcrumbComp from '../components/BreadcrumbComp.jsx'
import ItemActionsComp from '../components/ItemActionsComp.jsx'
import ArbitraryHTMLComp from "../components/ArbitraryHTMLComp.jsx"
import AuthorListComp from '../components/AuthorListComp.jsx'
import PubInfoComp from '../components/PubInfoComp.jsx'
import TabsComp from '../components/TabsComp.jsx'
import JumpComp from '../components/JumpComp.jsx'
import SidebarComp from '../components/SidebarComp.jsx'
import FooterComp from '../components/FooterComp.jsx'
import MetaTagsComp from '../components/MetaTagsComp.jsx'

const config = {
  "fast-preview": {
    disabled: true
  },
  tex2jax: {
    inlineMath: [
      ["$", "$"],
      ["\\(", "\\)"]
    ],
    displayMath: [
      ["$$", "$$"],
      ["\\[", "\\]"]
    ]
  },
  messageStyle: "none"
};

// Load dotdotdot in browser but not server
if (!(typeof document === "undefined")) {
  const dotdotdot = require('jquery.dotdotdot')
}

const tab_anchors = ['main', 'supplemental', 'metrics', 'author', 'meta']
const anchors = tab_anchors.concat(['article_abstract', 'article_main', 'article_references'])

const MONTHS = [ "January", "February", "March", "April", "May", "June",
                 "July", "August", "September", "October", "November", "December" ]

class ItemPage extends PageBase {
  static propTypes = {
    currentTab: PropTypes.oneOf(anchors)
  }

  // Unit ID for permissions checking
  pagePermissionsUnit() {
    return "root"  // This is only being used for super user access
  }

  tabNameFromHash() {
    return !(typeof location === "undefined") ? location.hash.toLowerCase().replace(/^#/, "") : ""
  }

  // currentTab should be 'main' whenever hash starts with 'article_" (or is empty)
  articleHashHandler = (h, toc) => {
    if (/^article|^$/.test(h))
      return "main"
    if (toc) {
      for (let i in toc.divs) {
        if (h == toc.divs[i].anchor)
          return "main"
      }
    }
    return h
  }

  state = { currentTab: "main" }

  componentDidMount(...args) {
    let toc = this.state.pageData && this.state.pageData.attrs && this.state.pageData.attrs.toc
    this.setState({currentTab: this.articleHashHandler(this.tabNameFromHash(), toc)})

    // Check hash whenever back or forward button clicked
    window.onpopstate = (event) => {
      let toc = this.state.pageData && this.state.pageData.attrs && this.state.pageData.attrs.toc
      var h = this.articleHashHandler(this.tabNameFromHash(), toc)
      if ((h != this.state.currentTab) && anchors.includes(h)) {
        this.setState({currentTab: h})
      }
    }
    // This is overriding PageBase componentDidMount
    // ToDo: https://medium.com/@dan_abramov/how-to-use-classes-and-sleep-at-night-9af8de78ccb4
    super.componentDidMount.apply(this, args);
  }

  formatDate = d => {
    if (d) {
      // The Javascript API for the Date object is incredibly horrible:
      // 1. It assumes UTC at strange times
      // 2. Months are numbered starting from 0. Who ever heard of 0=January?
      // 3. getDay() returns day *of the week*. getDate() is day-of-month.
      // It's just so crazy. So, let's just parse and format manually.
      let m = /^(\d\d\d\d)-(\d\d)-(\d\d)$/.exec(d)
      if (m == null)
        return d // fall back if we can't parse it
      let year = parseInt(m[1])
      let month = parseInt(m[2])
      let day = parseInt(m[3])
      return `${MONTHS[month-1]} ${day}, ${year}`
    }
    else {
      return new Date().toLocaleString("en-us", { year: "numeric", month: "long", day: "numeric" })
    }
  }

  changeTab = tabName => {
    let toc = this.state.pageData && this.state.pageData.attrs && this.state.pageData.attrs.toc
    let newTab = this.articleHashHandler(tabName.toLowerCase().replace(/^#/, ""), toc)
    if (newTab != this.state.currentTab) {
      this.setState({currentTab: this.articleHashHandler(tabName, toc) })
      // Set hash based on what was clicked. Since we are switching tabs,
      // delay a little for the render so the target anchor will be available.
      setTimeout(()=>window.location.hash=tabName, 200)
    }
    else
      window.location.hash=tabName
  }

  renderData = data => {
    let currentTab = tab_anchors.includes(this.state.currentTab) ? this.state.currentTab : "main"
    let d = data
    let a = d.attrs
    let meta_authors = a.author_hide ? null : d.authors.slice(0, 85).map((author, i) => {
      return <meta key={i} id={"meta-author"+i} name="citation_author" content={author.name}/>
     })
    let descr_authors = a.author_hide ? "" : (d.authors.length > 0) ? "Author(s): " + d.authors.slice(0, 85).map((author) => { return author.name }).join('; ') : ""
    let descr_editors = d.editors ? "Editor(s): " + d.editors.slice(0, 85).map((editor) => { return editor.name }).join('; ') : ""
    let descr_advisors = d.advisors ? "Advisor(s): " + d.advisors.slice(0, 85).map((advisor) => { return advisor.name }).join('; ') : ""
    let contribs = [descr_authors, descr_editors, descr_advisors].filter(e => e !== '').join(' | ')
    let journal_title = (d.unit && (d.unit.type == 'journal')) ?
      <meta id="meta-journal_title" name="citation_journal_title" content={d.unit.name} /> : null
    let [issn, volume, issue, firstpage, lastpage] = [null, null, null, null, null]
    if (a['ext_journal']) {
      let extj = a['ext_journal']
      journal_title = extj['name'] && <meta id="meta-journal_title" name="citation_journal_title" content={extj['name']}/>
      issn = extj['issn'] && <meta id="meta-issn" name="citation_issn" content={extj['issn']}/>
      volume = extj['volume'] && <meta id="meta-volume" name="citation_volume" content={extj['volume']}/>
      issue = extj['issue'] && <meta id="meta-issue" name="citation_issue" content={extj['issue']}/>
      firstpage = extj['fpage'] && <meta id="meta-firstpage" name="citation_firstpage" content={extj['fpage']}/>
      lastpage = extj['lpage'] && <meta id="meta-lastpage" name="citation_lastpage" content={extj['lpage']}/>
    } else if (d.citation) {
      let c = d.citation
      issn = c['issn'] && <meta id="meta-issn" name="citation_issn" content={c['issn']}/>
      volume = c['volume'] && <meta id="meta-volume" name="citation_volume" content={c['volume']}/>
      issue = c['issue'] && <meta id="meta-issue" name="citation_issue" content={c['issue']}/>
    }
    let keywords = a.disciplines ? a.disciplines.join('; ') : null
    let isWithdrawn = /withdrawn/.test(d.status)
    d.unit && this.extGA(d.unit.id)  // Google Analytics for external trackers called from PageBase
    return (
      <div>
        {d.status == "pending" && <span className="c-preview-watermark" />}
        {isWithdrawn && <MetaTagsComp> <meta id="meta-robots" name="robots" content="noindex" /> </MetaTagsComp>}
        {!isWithdrawn &&
          <MetaTagsComp title={d.title} contribs={contribs} abstract={a.abstract}>
            {meta_authors}
            {d.published &&
              <meta id="meta-publication_date" name="citation_publication_date" content={d.published} /> }
            {a.isbn &&
              <meta id="meta-isbn" name="citation_isbn" content={a.isbn} /> }
            {a.doi &&
              <meta id="meta-doi" name="citation_doi" content={a.doi} /> }
            {journal_title} {issn} {volume} {issue} {firstpage} {lastpage}
            {d.genre == 'dissertation' && d.header &&
              <meta id="meta-dissertation_institution" name="citation_dissertation_institution" content={d.header.breadcrumb[1]['name']} /> }
            {d.added &&
              <meta id="meta-online_date" name="citation_online_date" content={d.added} /> }
            {keywords &&
              <meta id="meta-keywords" name="citation_keywords" content={keywords} /> }
            {!d.download_restricted && d.pdf_url &&
              <meta id="meta-pdf_url" name="citation_pdf_url"
                    content={d.pdf_url.substr(0, 4) == "http" ? d.pdf_url : "https://escholarship.org" + d.pdf_url} /> }
            {/* rel=canonical below helps ensure Google Scholar indexes the correct domain */}
            <link rel="canonical" href={"https://escholarship.org/uc/item/" + d.id} />
          </MetaTagsComp>
        }
        <Header2Comp type={d.unit ? d.unit.type: null}
                     unitID={(d.appearsIn && d.appearsIn.length > 0) ? d.appearsIn[0]["id"] : null}
                     hideAdminBar={true} />
        {/* Some items have no parent unit, so check for empty d.header */}
        {d.header && <SubheaderComp unit={d.unit} header={d.header} />}
        {d.header && <NavBarComp navBar={d.header.nav_bar}
                                    unit={d.unit}
                                    socialProps={d.header.social} />}
        <BreadcrumbComp array={d.header ? d.header.breadcrumb : null} />
<<<<<<< HEAD

=======
        
>>>>>>> 5aabc875
        <div className={this.state.fetchingData ? "c-columns--sticky-sidebar is-loading-data" : "c-columns--sticky-sidebar"}>
          <main id="maincontent">
            <ItemActionsComp id={d.id}
                         status={d.status}
                         content_type={d.content_type}
                         pdf_url={d.pdf_url}
                         attrs={d.attrs}
                         download_restricted={d.download_restricted}
                         sendApiData={this.sendApiData}
			 journal_id={d.unit.id}/>
            <h2 className="c-tabcontent__main-heading" tabIndex="-1"><ArbitraryHTMLComp html={d.title}/></h2>
            <AuthorListComp pubdate={d.published}
                          source={d.source}
                          author_hide={a.author_hide}
                          authors={d.authors}
                          editors={d.editors}
                          advisors={d.advisors}
                          changeTab={this.changeTab} />
          {(a.doi || a.pub_web_loc || d.rights || d.attrs.data_avail_stmnt || !d.content_type) && !isWithdrawn &&
            <PubInfoComp doi={a.doi}
                         pub_web_loc={a.pub_web_loc}
                         content_type={d.content_type}
                         data_avail_stmnt={d.attrs.data_avail_stmnt}
                         rights={d.rights} />
          }
            <TabsComp currentTab={currentTab}
                      changeTab={this.changeTab}
                      formatDate={this.formatDate}
                      {...d} />
          </main>
          <aside>
          {(d.status == "published" && d.content_type) &&
            <JumpComp changeTab={this.changeTab} genre={d.genre} attrs={d.attrs} />
          }
          {d.sidebar && !isWithdrawn &&
            <SidebarComp data={d.sidebar}/> }
          </aside>
        </div>
      </div>
    )
  }
}

export default ItemPage;<|MERGE_RESOLUTION|>--- conflicted
+++ resolved
@@ -194,11 +194,6 @@
                                     unit={d.unit}
                                     socialProps={d.header.social} />}
         <BreadcrumbComp array={d.header ? d.header.breadcrumb : null} />
-<<<<<<< HEAD
-
-=======
-        
->>>>>>> 5aabc875
         <div className={this.state.fetchingData ? "c-columns--sticky-sidebar is-loading-data" : "c-columns--sticky-sidebar"}>
           <main id="maincontent">
             <ItemActionsComp id={d.id}
