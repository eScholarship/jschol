--- conflicted
+++ resolved
@@ -9,18 +9,9 @@
 import JumpComp from '../components/JumpComp.jsx'
 import FooterComp from '../components/FooterComp.jsx'
 
-<<<<<<< HEAD
 class ItemPage extends PageBase {
   state = { currentTab: 1 }
   changeTab = this.changeTab.bind(this)
-=======
-class ItemPage extends PageBase
-{
-  constructor(props) {
-    super(props)
-    this.state = { currentTab: Number(props.currentTab ? props.currentTab : 0) }
-  }
->>>>>>> cffafab7
 
   // PageBase will fetch the following URL for us, and place the results in this.state.pageData
   pageDataURL() {
