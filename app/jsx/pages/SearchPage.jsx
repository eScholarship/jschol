--- conflicted
+++ resolved
@@ -165,23 +165,10 @@
     <div>
       <HeaderComp />
       <NavComp />
-      <SearchResultsSidebar facets={data.facets} query={this.props.location.query} count={data.count} />
+      <SearchResultsSidebar facets={data.facets} query={data.query} count={data.count} />
       <SearchResultsSet results={data.searchResults} />
     </div>
   )}
-
-<<<<<<< HEAD
-  renderData(data) {
-    return(
-      <div>
-        <HeaderComp />
-        <NavComp />
-        <SearchResultsSidebar facets={data.facets} query={data.query} count={data.count} />
-        <SearchResultsSet results={data.searchResults} />
-      </div>
-  )}
-=======
->>>>>>> 2453f75f
 }
 
 module.exports = SearchPage;