--- conflicted
+++ resolved
@@ -191,17 +191,11 @@
   }
 
   extGA = (unit_id) => {
-<<<<<<< HEAD
-    if (/jmie_sfews/.test(unit_id)) { this.runExtGATracker('sfewsTracker', 'UA-31540406-1') }
-    if (/^nanocad/.test(unit_id)) { this.runExtGATracker('nanocadTracker', 'UA-17962781-1') }
-    if (/^uciem_westjem/.test(unit_id)) { this.runExtGATracker('westjemTracker', 'UA-34762732-1') }
-=======
     if (!(typeof window === "undefined")) {
       if (/jmie_sfews/.test(unit_id)) { this.runExtGATracker('sfewsTracker', 'UA-31540406-1') }
       if (/^nanocad/.test(unit_id)) { this.runExtGATracker('nanocadTracker', 'UA-17962781-1') }
       if (/^uciem_westjem/.test(unit_id)) { this.runExtGATracker('westjemTracker', 'UA-34762732-1') }
     }
->>>>>>> ca380bc4
   }
 
   // This gets called when props change by switching to a new page.
