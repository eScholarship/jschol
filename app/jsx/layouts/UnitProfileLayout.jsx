--- conflicted
+++ resolved
@@ -188,17 +188,20 @@
 
     return (
       <div>
-        <h3>Social Configuration</h3>
+        <h3>Social Media Links</h3>
         <div className="c-columns">
           <main>
             <section className="o-columnbox1">
               <div>
                 <Form to={`/api/unit/${this.props.unit.id}/profileContentConfig`} onSubmit={this.handleSubmit}>
-                  <label className="c-editable-page__label" htmlFor="facebook">Facebook Page: </label>
+                  <p>You may provide links to your social media page(s). These will appear as icons in your site's navigation bar.</p>
+                  <label className="c-editable-page__label" htmlFor="facebook">Facebook Page Name: </label>
+                  <p>The portion of your Facebook page's URL that appears after: http://www.facebook.com/_____</p>
                   <input className="c-editable-page__input" id="facebook" name="facebook" type="text" defaultValue={data.facebook}
                           onChange={ event => this.setData({ facebook: event.target.value }) }/>
 
                   <label className="c-editable-page__label" htmlFor="twitter">Twitter Username: </label>
+                  <p>The portion of your Twitter page's URL that appears after: http://www.twitter.com/_____</p>
                   <input className="c-editable-page__input" id="twitter" name="twitter" type="text" defaultValue={data.twitter}
                           onChange={ event => this.setData({ twitter: event.target.value }) }/>
 
@@ -208,7 +211,6 @@
             </section>
           </main>
         </div>
-<<<<<<< HEAD
       </div>
     )
   }
@@ -219,14 +221,10 @@
     return (
       <div>
         <h3>Main Content Configuration</h3>
-=======
-        <h3>Social Media Links</h3>
->>>>>>> 11de61d1
         <div className="c-columns">
           <main id="maincontent">
             <section className="o-columnbox1">
               <div>
-<<<<<<< HEAD
                 Here you can suppress a given series, and reorder series.
                 <br/><i>(not yet implemented)</i>
               </div>
@@ -239,16 +237,6 @@
 
   renderJournalConfig() {
     let data = this.props.data
-=======
-                <p>You may provide links to your social media page(s). These will appear as icons in your site's navigation bar.</p>
-                <label className="c-editable-page__label" htmlFor="facebook">Facebook Page Name: </label>
-                <p>The portion of your Facebook page's URL that appears after: http://www.facebook.com/_____</p>
-                <input className="c-editable-page__input" id="facebook" name="facebook" type="text" defaultValue={data.facebook}/>
-
-                <label className="c-editable-page__label" htmlFor="twitter">Twitter Username: </label>
-                <p>The portion of your Twitter page's URL that appears after: http://www.twitter.com/_____</p>
-                <input className="c-editable-page__input" id="twitter" name="twitter" type="text" defaultValue={data.twitter}/>
->>>>>>> 11de61d1
 
     return (
       <div>
@@ -321,9 +309,9 @@
         <div className="c-columns">
           <main>
             <section className="o-columnbox1">
-<<<<<<< HEAD
               <Form to={`/api/unit/${this.props.unit.id}/profileContentConfig`} onSubmit={this.handleSubmit}>
                 <label className="c-editable-page__label" htmlFor="aboutText">About Text</label>
+                <p>About text will appear at the top of your site's landing page. It should be fewer than 400 characters in length.</p>
                 <textarea className="c-editable-page__input" name="about" id="aboutText" defaultValue={data.marquee.about}
                         onChange={ event => this.setMarqueeData({about: event.target.value}) }/>
 
@@ -338,28 +326,6 @@
 
                 <button type="submit">Save Changes</button> <button type="reset">Cancel</button>
               </Form>
-=======
-              <div>
-                <h4>Carousel Configuration</h4>
-                {/* TO DO: add htmlFor and id+name below; make everything actually work */}
-                <label className="c-editable-page__label">Show Carousel? <input type="checkbox" defaultChecked/></label>
-                <label className="c-editable-page__label">Header:</label>
-                <input className="c-editable-page__input" type="text" defaultValue="Carousel Cell Title 1"/>
-
-                <label className="c-editable-page__label">Text:</label>
-                <textarea className="c-editable-page__input" defaultValue="Magnam praesentium sint, ducimus aspernatur architecto, deserunt ipsa veniam quia nihil, doloribus, laudantium a ad error tenetur fuga consequuntur laboriosam omnis ipsam."/>
-
-                <label className="c-editable-page__label">Image: <span style={{color: '#555'}}>img1.jpg</span></label>
-                <div style={{marginBottom: '20px', color: '#555', width: '100%'}}>
-                  <button>Choose File</button>
-                  <button>Remove File</button>
-                </div>
-
-                <label className="c-editable-page__label">About Text</label>
-                <p>About text will appear at the top of your site's landing page. It should be fewer than 400 characters in length.</p>
-                <textarea className="c-editable-page__input" defaultValue={data.about}/>
-              </div>
->>>>>>> 11de61d1
             </section>
           </main>
         </div>
