// ##### Author List Component ##### //

import React from 'react'
import $ from 'jquery'
import { Link } from 'react-router'
import TruncationObj from '../objects/TruncationObj.jsx'

class AuthorListComp extends React.Component {

  handleClick = (e,tab_id) => {
    e.preventDefault()
    this.props.changeTab(tab_id)
  }

  // Expects an array containing hashes with a 'name' attribute [{name: "Stone, Elizabeth C.", }]
  // Returns list elements of just names, with first name prepended with a title
  asList = (title, array) => {
    return array.map((x, i) => {
      let c = (i==0) ? "c-authorlist__begin" : (i+1 == array.length) ? "c-authorlist__end" : null
      if (i==0) {
        return (<li key={i+x.name} className={c}><span className="c-authorlist__heading">{title}(s):</span> {x.name}</li>)
      } else {
        return (<li key={i+x.name} className={c}>{x.name}</li>)
      }
    })
  }

  render() {
    let p = this.props,
        year = p.pubdate.match(/\d{4}/),
        authors = (p.authors && !p.author_hide) ? this.asList("Author", p.authors) : null,
        editors = p.editors ? this.asList("Editor", p.editors) : null,
        advisors = p.advisors ? this.asList("Advisor", p.advisors) : null
    return (
      <div className="c-authorlist">
        {year && <time className="c-authorlist__year">{year[0]}</time> }
<<<<<<< HEAD
        {/* The 'dangerouslySetInnerHTML' rigarmarole below is to keep React from getting upset about
            jquery.dotdotdot fiddling around with the author elements. */}
        { ((authors && authors.length > 0) || (editors && editors.length > 0) ||
           (advisors && advisors.length > 0)) &&
=======
        { !p.author_hide && p.authors &&
>>>>>>> 84f48cde
          <TruncationObj element="ul" className="c-authorlist__list"
                         options={{watch:'window', after:'.c-authorlist__list-more-link', ellipsis:' ', wrap:'children',
                                   callback: () => $('.c-authorlist__list-more-link').click((e)=>this.handleClick(e, 'author'))}}>
            {authors}
            {editors}
            {advisors}
            {/* Note: the <a> more-link below cannot be a <Link>, else jquery dotdotdot can't recognize it */}
            <li><a href="" className="c-authorlist__list-more-link">et al.</a></li>
          </TruncationObj>
        }
      </div>
    )
  }
}

module.exports = AuthorListComp;<|MERGE_RESOLUTION|>--- conflicted
+++ resolved
@@ -34,14 +34,8 @@
     return (
       <div className="c-authorlist">
         {year && <time className="c-authorlist__year">{year[0]}</time> }
-<<<<<<< HEAD
-        {/* The 'dangerouslySetInnerHTML' rigarmarole below is to keep React from getting upset about
-            jquery.dotdotdot fiddling around with the author elements. */}
         { ((authors && authors.length > 0) || (editors && editors.length > 0) ||
            (advisors && advisors.length > 0)) &&
-=======
-        { !p.author_hide && p.authors &&
->>>>>>> 84f48cde
           <TruncationObj element="ul" className="c-authorlist__list"
                          options={{watch:'window', after:'.c-authorlist__list-more-link', ellipsis:' ', wrap:'children',
                                    callback: () => $('.c-authorlist__list-more-link').click((e)=>this.handleClick(e, 'author'))}}>
