// ##### Share Component ##### //

import React from 'react'
import $ from 'jquery'

class ShareComp extends React.Component {
  getLink = (id, service) => {
    $.getJSON("/api/mediaLink/"+id+"/"+service).done((data) => {
      window.location = data.url
    }).fail((jqxhr, textStatus, err)=> {
      console.log("Failed! textStatus=", textStatus, ", err=", err)
    })
  }

  render() {
    let p = this.props
    return (
      <details className="c-share">
        <summary>Share</summary>
        <ul className="c-share__list">
<<<<<<< HEAD
          <li><a className="c-share__email" href="#" onClick={() => {this.getLink(p.id, "email")}}>Email</a></li>
          <li><a className="c-share__facebook" href="#" onClick={() => {this.getLink(p.id, "facebook")}}>Facebook</a></li>
          <li><a className="c-share__twitter" href="#" onClick={() => {this.getLink(p.id, "twitter")}}>Twitter</a></li>
=======
          <li><a href="#" className="c-share__facebook" onClick={() => {this.getLink(p.id, "facebook")}}>Facebook</a></li>
          <li><a href="#" className="c-share__twitter" onClick={() => {this.getLink(p.id, "twitter")}}>Twitter</a></li>
          <li><a href="#" className="c-share__email" onClick={() => {this.getLink(p.id, "email")}}>Email</a></li>
          <li><a href="#" onClick={() => {this.getLink(p.id, "mendeley")}}>Mendeley</a></li>
          <li><a href="#" onClick={() => {this.getLink(p.id, "citeulike")}}>CiteULike</a></li>
>>>>>>> 33b5d4e7
        </ul>
      </details>
    )
  }
}

module.exports = ShareComp;<|MERGE_RESOLUTION|>--- conflicted
+++ resolved
@@ -4,8 +4,8 @@
 import $ from 'jquery'
 
 class ShareComp extends React.Component {
-  getLink = (id, service) => {
-    $.getJSON("/api/mediaLink/"+id+"/"+service).done((data) => {
+  getLink = (type, id, service) => {
+    $.getJSON("/api/mediaLink/"+type+"/"+id+"/"+service).done((data) => {
       window.location = data.url
     }).fail((jqxhr, textStatus, err)=> {
       console.log("Failed! textStatus=", textStatus, ", err=", err)
@@ -18,17 +18,9 @@
       <details className="c-share">
         <summary>Share</summary>
         <ul className="c-share__list">
-<<<<<<< HEAD
-          <li><a className="c-share__email" href="#" onClick={() => {this.getLink(p.id, "email")}}>Email</a></li>
-          <li><a className="c-share__facebook" href="#" onClick={() => {this.getLink(p.id, "facebook")}}>Facebook</a></li>
-          <li><a className="c-share__twitter" href="#" onClick={() => {this.getLink(p.id, "twitter")}}>Twitter</a></li>
-=======
-          <li><a href="#" className="c-share__facebook" onClick={() => {this.getLink(p.id, "facebook")}}>Facebook</a></li>
-          <li><a href="#" className="c-share__twitter" onClick={() => {this.getLink(p.id, "twitter")}}>Twitter</a></li>
-          <li><a href="#" className="c-share__email" onClick={() => {this.getLink(p.id, "email")}}>Email</a></li>
-          <li><a href="#" onClick={() => {this.getLink(p.id, "mendeley")}}>Mendeley</a></li>
-          <li><a href="#" onClick={() => {this.getLink(p.id, "citeulike")}}>CiteULike</a></li>
->>>>>>> 33b5d4e7
+          <li><a className="c-share__email" href="#" onClick={() => {this.getLink(p.type, p.id, "email")}}>Email</a></li>
+          <li><a className="c-share__facebook" href="#" onClick={() => {this.getLink(p.type, p.id, "facebook")}}>Facebook</a></li>
+          <li><a className="c-share__twitter" href="#" onClick={() => {this.getLink(p.type, p.id, "twitter")}}>Twitter</a></li>
         </ul>
       </details>
     )
