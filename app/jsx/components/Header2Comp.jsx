--- conflicted
+++ resolved
@@ -12,13 +12,8 @@
 
 class HeaderComp2 extends React.Component {
   static propTypes = {
-<<<<<<< HEAD
-    type: React.PropTypes.string,
-    unitID: React.PropTypes.string
-=======
     type: React.PropTypes.string,  // not required, at least on global search page
     unitID: React.PropTypes.string // ditto
->>>>>>> 7a897e61
   }
 
   constructor(props){
