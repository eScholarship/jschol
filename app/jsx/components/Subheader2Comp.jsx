--- conflicted
+++ resolved
@@ -49,13 +49,9 @@
         <CampusSelectorComp campusID={p.campusID}
                             campusName={p.campusName}
                             campuses={p.campuses} />
-<<<<<<< HEAD
-        <Link to={"/unit/"+p.unit.id}>
+        <Link to={"/uc/"+p.unit.id}>
           <img className="c-subheader2__banner" src={logo.url} width={logo.width} height={logo.height} alt={"Logo image for " + p.unit.name} />
         </Link>
-=======
-        <Link to={"/uc/"+p.unit.id}><img className="c-subheader2__banner" src={logo} alt={p.unit.name} /></Link>
->>>>>>> 0af2781f
         <div className="c-subheader2__sidebar">
           {btns}
         </div>
