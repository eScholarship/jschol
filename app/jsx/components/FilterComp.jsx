// ##### Filter Component ##### //

import React from 'react'
import _ from 'lodash'

class FilterComp extends React.Component {
  clearAll = (event) => {
    $('[name=start]').val('0');
    let filters = $(':checked').prop('checked', false);
  }

  render() {
    let searchString = 'Your search: "' + this.props.query.q + '"',
        activeFilters = null

    if (!(_.isEmpty(this.props.query['filters']))) {
      let filterTypes = ['type_of_work', 'peer_reviewed', 'supp_file_types', 'pub_year', 'campuses', 'departments', 'journals', 'disciplines', 'rights'];
      activeFilters = [];
      for (let filterType of filterTypes) {
        if (this.props.query['filters'][filterType] && this.props.query['filters'][filterType]['filters'].length > 0) {
          let displayNames = this.props.query['filters'][filterType]['filters'].map(function(filter) {
            if ('displayName' in filter) {
              return filter['displayName'];
            } else {
              return filter['value'];
            }
          });
          activeFilters.push({'filterDisplay': this.props.query['filters'][filterType]['display'], 'filters': displayNames.join(", "), 'filterType': filterType});
        }
      }
    }
<<<<<<< HEAD
    let infoPagesCount = 12
    let resultCount = this.props.count + infoPagesCount 
=======

>>>>>>> 86f7f5d6
    return (
      <div className={activeFilters ? "c-filter--active" : "c-filter"}>
        <h2 className="c-filter__heading">{searchString}</h2>
        <input type="hidden" name="q" value={this.props.query.q} />
<<<<<<< HEAD
        {/* ToDo: Once informational pages are impleented, rig up the proper number here*/}
        <div>{resultCount} results</div>
      {activeFilters &&
        <FiltersShowHide activeFilters={activeFilters} handler={this.props.handler} clearAll={this.clearAll} />
      }
        {/* <a href="" className="c-filter__tips">search tips</a> */}
=======
        <div className="c-filter__results">Results: 12 pages, {this.props.count} works</div>
        <div className="c-filter__inactive-note">No filters applied</div>
        <details className="c-filter__active">
          <summary><span><strong>{activeFilters && activeFilters.length}</strong> filter{!activeFilters || activeFilters.length != 1 ? "s" : ""} applied</span></summary>
          <button className="c-filter__clear-all" onClick={this.clearAll}>clear all</button>
          <ul className="c-filter__active-list">
            { activeFilters && activeFilters.map(filter =>
              <li key={filter.filterType}><button onClick={this.props.handler} data-filter-type={filter.filterType}>{filter.filterDisplay} ({filter.filters})</button></li>
            ) }
          </ul>
        </details>
        {/* <a href="" className="c-filter__tips">Search tips</a> */}
>>>>>>> 86f7f5d6
      </div>
    )
  }
}

module.exports = FilterComp;<|MERGE_RESOLUTION|>--- conflicted
+++ resolved
@@ -29,25 +29,16 @@
         }
       }
     }
-<<<<<<< HEAD
+
     let infoPagesCount = 12
-    let resultCount = this.props.count + infoPagesCount 
-=======
+    let resultCount = this.props.count + infoPagesCount
 
->>>>>>> 86f7f5d6
     return (
       <div className={activeFilters ? "c-filter--active" : "c-filter"}>
         <h2 className="c-filter__heading">{searchString}</h2>
         <input type="hidden" name="q" value={this.props.query.q} />
-<<<<<<< HEAD
         {/* ToDo: Once informational pages are impleented, rig up the proper number here*/}
-        <div>{resultCount} results</div>
-      {activeFilters &&
-        <FiltersShowHide activeFilters={activeFilters} handler={this.props.handler} clearAll={this.clearAll} />
-      }
-        {/* <a href="" className="c-filter__tips">search tips</a> */}
-=======
-        <div className="c-filter__results">Results: 12 pages, {this.props.count} works</div>
+        <div className="c-filter__results">{resultCount} results</div>
         <div className="c-filter__inactive-note">No filters applied</div>
         <details className="c-filter__active">
           <summary><span><strong>{activeFilters && activeFilters.length}</strong> filter{!activeFilters || activeFilters.length != 1 ? "s" : ""} applied</span></summary>
@@ -59,7 +50,6 @@
           </ul>
         </details>
         {/* <a href="" className="c-filter__tips">Search tips</a> */}
->>>>>>> 86f7f5d6
       </div>
     )
   }
