// ##### Item Actions Component ##### //

// Within c-itemactions parent <div>, between 2 - 5 buttons or similar components can be used, as in example below.

// Styles that extend .o-button button object styles (like for applying custom button icons) should be placed in _itemactions.scss, as with the c-itemactions__button-[name] examples below:

import React from 'react'
import ShareComp from '../components/ShareComp.jsx'
import NotYetLink from '../components/NotYetLink.jsx'
import DropdownMenu from '../components/DropdownMenu.jsx'

<<<<<<< HEAD
class ItemActionsComp extends React.Component {
  render() {
    let p = this.props
    return (
      <div>
        {(["withdrawn", "embargoed"].includes(p.status) || !p.content_type) ?
           <Undownloadable id={p.id} />
         :
           <Downloadable id={p.id}
                         content_type={p.content_type}
                         supp_files={p.supp_files}
                         buy_link={p.buy_link}
                         download_restricted={p.download_restricted}/>}
      </div>
    )
  }
}

=======
>>>>>>> 51c376f1
class Downloadable extends React.Component {
  linkBuyPrint = () => {window.location = this.props.buy_link}

  render() {
    let p = this.props,
      contentVars = content_type => {
        let v = {
          'application/pdf': () => [ 'PDF', p.pdf_url, '.pdf' ],
          'text/html':       () => [ 'HTML', '' , '.html' ],
          'default':         () => [ 'Content', '' , '' ]
        }
        return v[content_type]()
      },
      x = p.content_type ? contentVars(p.content_type) : contentVars('default'),
      label = x[0],
      url = x[1],
      filename="eScholarship UC item " + p.id + x[2] 
    return (
      <div className="c-itemactions">
        <div className="o-download">
          {/* ToDo: Once main multimedia content is ingested, this button should say 'Download Content' */}
          { p.download_restricted
            ? <a href="" className="o-download__button" onClick={()=>{alert("Download restricted until " + p.download_restricted); return false}}>Download {label}</a>
            : <a href={url} className="o-download__button" download={filename}>Download {label}</a> }
          <DropdownMenu detailsClass="o-download__formats" ariaLabel="formats">
            <ul className="o-download__nested-menu">
            {p.content_type && ["HTML", "PDF"].includes(label) &&
              <li className="o-download__nested-list1">
                Main
                <ul>
                {label=="PDF" && 
                  <li>
                    { p.download_restricted
                      ? <a href="" onClick={()=>{alert("Download restricted until " + p.download_restricted); return false}}>PDF</a>
                      : <a href={url} download={filename}>PDF</a> }
                  </li>
                }
                {label=="HTML" && 
                  [<li key="0"><NotYetLink element="a">ePub</NotYetLink></li>,
                  <li key="1"><NotYetLink element="a">HTML</NotYetLink></li>]
                }
                </ul>
              </li>
            }
              <li className="o-download__nested-list2">
                Citation
                <ul>
          {/*     <li><NotYetLink element="a">RIS</NotYetLink></li>
                  <li><NotYetLink element="a">BibText</NotYetLink></li>   */}
                  <li><NotYetLink element="a">EndNote</NotYetLink></li>
          {/*     <li><NotYetLink element="a">RefWorks</NotYetLink></li>  */}
                </ul>
              </li>
          {/* p.supp_files &&
              <li className="o-download__nested-list3">
                Supplemental Material
                <ul>
                  <li><a href="">Image</a></li>
                  <li><a href="">Audio</a></li>
                  <li><a href="">Video</a></li>
                  <li><a href="">Zip</a></li>
                  <li><a href="">File</a></li>
                  <li><a href="">All Supplemental Material</a></li>
                </ul>
              </li>
          */}
            </ul>
          </DropdownMenu>
        </div>
      {p.buy_link &&
        <button onClick={() => {this.linkBuyPrint()}} className="c-itemactions__button-print">Buy in Print</button>
        // ToDo: Hook this up when we get eBook links
        // <button className="c-itemactions__button-buy">Buy e-Book</button>
      }
        <ShareComp type="item" id={this.props.id} />
      </div>
    )
  }
}

class Undownloadable extends React.Component {
  render() {
    return (
      <div className="c-itemactions">
        <div className="o-alert1" role="alert">This item is not available for download from eScholarship</div>
        <ShareComp type="item" id={this.props.id} />
      </div>
    )
  }
}

class ItemActionsComp extends React.Component {
  render() {
    let p = this.props
    return (
      <div>
        {(["withdrawn", "embargoed"].includes(p.status) || !p.content_type) ?
           <Undownloadable id={p.id} />
         :
           <Downloadable {...p} />}
      </div>
    )
  }
}
        
module.exports = ItemActionsComp;<|MERGE_RESOLUTION|>--- conflicted
+++ resolved
@@ -9,27 +9,6 @@
 import NotYetLink from '../components/NotYetLink.jsx'
 import DropdownMenu from '../components/DropdownMenu.jsx'
 
-<<<<<<< HEAD
-class ItemActionsComp extends React.Component {
-  render() {
-    let p = this.props
-    return (
-      <div>
-        {(["withdrawn", "embargoed"].includes(p.status) || !p.content_type) ?
-           <Undownloadable id={p.id} />
-         :
-           <Downloadable id={p.id}
-                         content_type={p.content_type}
-                         supp_files={p.supp_files}
-                         buy_link={p.buy_link}
-                         download_restricted={p.download_restricted}/>}
-      </div>
-    )
-  }
-}
-
-=======
->>>>>>> 51c376f1
 class Downloadable extends React.Component {
   linkBuyPrint = () => {window.location = this.props.buy_link}
 
