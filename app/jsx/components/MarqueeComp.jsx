// ##### Carousel Component ##### //

import React from 'react'
import PropTypes from 'prop-types'
import CarouselComp from '../components/CarouselComp.jsx'
import $ from 'jquery'
import { Link } from 'react-router'

// Load dotdotdot in browser but not server
if (!(typeof document === "undefined")) {
  const dotdotdot = require('jquery.dotdotdot')
}

class MarqueeComp extends React.Component {
  static propTypes = {
    unit: PropTypes.shape({
      id: PropTypes.string.isRequired,
      name: PropTypes.string.isRequired,
      type: PropTypes.string.isRequired,
      extent: PropTypes.object
    }).isRequired,
    marquee: PropTypes.shape({
      about: PropTypes.string,
      carousel: PropTypes.bool,
      slides: PropTypes.arrayOf(PropTypes.shape({
        header: PropTypes.string,
        image: PropTypes.oneOfType([PropTypes.string, PropTypes.object]),
        text: PropTypes.string,
        imagePreviewUrl: PropTypes.string
      }))
    })
  }

  componentDidMount() {
    if (this.aboutElement) {
      $(this.aboutElement).dotdotdot({
        watch: 'window',
        after: '.c-marquee__sidebar-more',
        callback: ()=> {
          $(this.aboutElement).find(".c-marquee__sidebar-more").click(this.destroydotdotdot)
        }
      })
      setTimeout(()=> $(this.aboutElement).trigger('update'), 0) // removes 'more' link upon page load if less than truncation threshold
    }
  }

  destroydotdotdot = event => {
    $(this.aboutElement).trigger('destroy')
    $(this.aboutElement).removeClass("c-marquee__sidebar-truncate")
    $(this.aboutElement).removeClass("o-columnbox__truncate1")
    $(this.aboutElement).find(".c-marquee__sidebar-more").hide()
  }

  render() {
      let about_block = this.props.marquee.about ?
        <div>
          <div dangerouslySetInnerHTML={{__html: this.props.marquee.about}}/>
          <button className="c-marquee__sidebar-more">More</button>
        </div>
        : null
    
    var slides = []
    if (this.props.marquee.slides) {
      slides = this.props.marquee.slides.map((slide, i) => {
        var imgUrl
        if (slide.imagePreviewUrl) {
          imgUrl = slide.imagePreviewUrl
          //for testing - amy used image urls in slide.image before she got upload working
          //seems useful so keeping this logic here
        } else if (slide.image && typeof slide.image === "string") {
          imgUrl = slide.image
        } else if (slide.image && slide.image.asset_id) {
          imgUrl = "/assets/" + slide.image.asset_id
        } else {
          imgUrl = ""
        }

        return (
          <div key={i} className="c-marquee__carousel-cell" style={{backgroundImage: "url('" + imgUrl + "')"}}>
            <h2>{slide.header}</h2>
            <p>{slide.text}</p>
          </div>
        )
      })
    }

    return (
      <div className="c-marquee">
        { this.props.marquee.carousel && this.props.marquee.slides &&
          <CarouselComp className="c-marquee__carousel" 
            truncate=".c-marquee__carousel-cell"
            options={{
              cellAlign: 'left',
              contain: true,
              initialIndex: 0,
              imagesLoaded: true
            }}>
<<<<<<< HEAD
            <div className="c-marquee__carousel-cell" style={{backgroundImage: "url('https://static.pexels.com/photos/27714/pexels-photo-27714.jpg')"}}>
               <h1>Carousel Cell Title 1</h1>
              <p>Totam iusto vero, omnis ut modi, possimus fugiat consequuntur incidunt eius delectus, enim commodi dicta itaque! Dolores quis natus itaque delectus fuga. Id debitis, corporis, suscipit placeat architecto doloremque reprehenderit deleniti in iure assumenda cum dignissimos sit! Exercitationem reiciendis quas voluptatibus tempora.</p>
              <a className="c-marquee__sidebar-more-link" href="">More</a>
            </div>
            <div className="c-marquee__carousel-cell" style={{backgroundImage: "url('https://static.pexels.com/photos/40797/wild-flowers-flowers-plant-macro-40797.jpeg')"}}>
              <h1>Carousel Cell Title 2</h1>
              <p>Iure quod itaque maiores optio eveniet assumenda omnis, similique. Possimus, expedita, ea?</p>
            </div>
            <div className="c-marquee__carousel-cell" style={{backgroundImage: "url('http://www.almanac.com/sites/default/files/birth_month_flowers-primary-1920x1280px_pixabay.jpg')"}}>
              <h1>Carousel Cell Title 3</h1>
              <p>Obcaecati consequatur quaerat eaque, beatae eligendi possimus, repudiandae magni quas dolores, sit voluptatem iusto laborum. Incidunt fuga sed dicta nisi voluptates eaque, beatae numquam officia animi, vel.</p>
            </div>
=======
            {slides}
>>>>>>> 54062290
          </CarouselComp>
        }
        { this.props.marquee.carousel && this.props.marquee.about &&
          <aside className="c-marquee__sidebar">
            <section className="o-columnbox2">
              <header>
                <h1>About</h1>
              </header>
              <div className="c-marquee__sidebar-truncate" ref={element => this.aboutElement = element}>
                {about_block}
              </div>
            </section>
          </aside>
        }
        { !this.props.marquee.carousel && this.props.marquee.about &&
          <section className="o-columnbox2">
            <header>
              <h1>About</h1>
            </header>
            <div className="o-columnbox__truncate1" ref={element => this.aboutElement = element}>
              {about_block}
            </div>
          </section>
        }
      </div>
    )
  }
}

module.exports = MarqueeComp;<|MERGE_RESOLUTION|>--- conflicted
+++ resolved
@@ -95,23 +95,7 @@
               initialIndex: 0,
               imagesLoaded: true
             }}>
-<<<<<<< HEAD
-            <div className="c-marquee__carousel-cell" style={{backgroundImage: "url('https://static.pexels.com/photos/27714/pexels-photo-27714.jpg')"}}>
-               <h1>Carousel Cell Title 1</h1>
-              <p>Totam iusto vero, omnis ut modi, possimus fugiat consequuntur incidunt eius delectus, enim commodi dicta itaque! Dolores quis natus itaque delectus fuga. Id debitis, corporis, suscipit placeat architecto doloremque reprehenderit deleniti in iure assumenda cum dignissimos sit! Exercitationem reiciendis quas voluptatibus tempora.</p>
-              <a className="c-marquee__sidebar-more-link" href="">More</a>
-            </div>
-            <div className="c-marquee__carousel-cell" style={{backgroundImage: "url('https://static.pexels.com/photos/40797/wild-flowers-flowers-plant-macro-40797.jpeg')"}}>
-              <h1>Carousel Cell Title 2</h1>
-              <p>Iure quod itaque maiores optio eveniet assumenda omnis, similique. Possimus, expedita, ea?</p>
-            </div>
-            <div className="c-marquee__carousel-cell" style={{backgroundImage: "url('http://www.almanac.com/sites/default/files/birth_month_flowers-primary-1920x1280px_pixabay.jpg')"}}>
-              <h1>Carousel Cell Title 3</h1>
-              <p>Obcaecati consequatur quaerat eaque, beatae eligendi possimus, repudiandae magni quas dolores, sit voluptatem iusto laborum. Incidunt fuga sed dicta nisi voluptates eaque, beatae numquam officia animi, vel.</p>
-            </div>
-=======
             {slides}
->>>>>>> 54062290
           </CarouselComp>
         }
         { this.props.marquee.carousel && this.props.marquee.about &&
