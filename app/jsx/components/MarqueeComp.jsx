--- conflicted
+++ resolved
@@ -12,7 +12,6 @@
 }
 
 class MarqueeComp extends React.Component {
-<<<<<<< HEAD
   static propTypes = {
     unit: PropTypes.shape({
       id: PropTypes.string.isRequired,
@@ -32,36 +31,6 @@
     })
   }
 
-  render() {
-    var slides = []
-    if (this.props.marquee.slides) {
-      slides = this.props.marquee.slides.map((slide, i) => {
-        var imgUrl
-        if (slide.imagePreviewUrl) {
-          imgUrl = slide.imagePreviewUrl
-        } else if (slide.image && typeof slide.image === "string") {
-          imgUrl = slide.image
-        } else if (slide.image && slide.image.asset_id) {
-          imgUrl = "/assets/" + slide.image.asset_id
-        } else {
-          imgUrl = ""
-        }
-
-        return (
-          <div key={i} className="c-marquee__carousel-cell" style={{backgroundImage: "url('" + imgUrl + "')"}}>
-            <h2>{slide.header}</h2>
-            <p>{slide.text}</p>
-            <a href="">More&hellip;</a>
-          </div>
-        )
-      })
-    }
-
-    return (
-      <div className="c-marquee">
-        { this.props.marquee.carousel && this.props.marquee.slides &&
-          <CarouselComp className="c-marquee__carousel" options={{
-=======
   componentDidMount() {
     if (this.aboutElement) {
       $(this.aboutElement).dotdotdot({
@@ -89,35 +58,43 @@
           <button className="c-marquee__sidebar-more">More</button>
         </div>
         : null
-      return (
+    
+    var slides = []
+    if (this.props.marquee.slides) {
+      slides = this.props.marquee.slides.map((slide, i) => {
+        var imgUrl
+        if (slide.imagePreviewUrl) {
+          imgUrl = slide.imagePreviewUrl
+        } else if (slide.image && typeof slide.image === "string") {
+          imgUrl = slide.image
+        } else if (slide.image && slide.image.asset_id) {
+          imgUrl = "/assets/" + slide.image.asset_id
+        } else {
+          imgUrl = ""
+        }
+
+        return (
+          <div key={i} className="c-marquee__carousel-cell" style={{backgroundImage: "url('" + imgUrl + "')"}}>
+            <h2>{slide.header}</h2>
+            <p>{slide.text}</p>
+            <a className="c-marquee__sidebar-more-link" href="">More</a>
+          </div>
+        )
+      })
+    }
+
+    return (
       <div className="c-marquee">
-        { this.props.marquee.carousel &&
-          <CarouselComp className="c-marquee__carousel"
+        { this.props.marquee.carousel && this.props.marquee.slides &&
+          <CarouselComp className="c-marquee__carousel" 
             truncate=".c-marquee__carousel-cell"
             options={{
->>>>>>> 4f114dcb
               cellAlign: 'left',
               contain: true,
               initialIndex: 0,
               imagesLoaded: true
             }}>
-<<<<<<< HEAD
             {slides}
-=======
-            <div className="c-marquee__carousel-cell" style={{backgroundImage: "url('https://static.pexels.com/photos/27714/pexels-photo-27714.jpg')"}}>
-               <h2>Carousel Cell Title 1</h2>
-              <p>Totam iusto vero, omnis ut modi, possimus fugiat consequuntur incidunt eius delectus, enim commodi dicta itaque! Dolores quis natus itaque delectus fuga. Id debitis, corporis, suscipit placeat architecto doloremque reprehenderit deleniti in iure assumenda cum dignissimos sit! Exercitationem reiciendis quas voluptatibus tempora.</p>
-              <a className="c-marquee__sidebar-more-link" href="">More</a>
-            </div>
-            <div className="c-marquee__carousel-cell" style={{backgroundImage: "url('https://static.pexels.com/photos/40797/wild-flowers-flowers-plant-macro-40797.jpeg')"}}>
-              <h2>Carousel Cell Title 2</h2>
-              <p>Iure quod itaque maiores optio eveniet assumenda omnis, similique. Possimus, expedita, ea?</p>
-            </div>
-            <div className="c-marquee__carousel-cell" style={{backgroundImage: "url('http://www.almanac.com/sites/default/files/birth_month_flowers-primary-1920x1280px_pixabay.jpg')"}}>
-              <h2>Carousel Cell Title 3</h2>
-              <p>Obcaecati consequatur quaerat eaque, beatae eligendi possimus, repudiandae magni quas dolores, sit voluptatem iusto laborum. Incidunt fuga sed dicta nisi voluptates eaque, beatae numquam officia animi, vel.</p>
-            </div>
->>>>>>> 4f114dcb
           </CarouselComp>
         }
         { this.props.marquee.carousel && this.props.marquee.about &&
