import React from 'react'
import { Subscriber } from 'react-broadcast'
import { Link } from 'react-router'
import Sidebar from 'react-sidebar'
import { sortable } from 'react-sortable'
import _ from 'lodash'

class DrawerItem extends React.Component {
  state = {editing: false, type:
    this.props.navItem.slug ? 'page' :
    this.props.navItem.url ? 'url' :
    this.props.navItem.file ? 'file' :
    this.props.navItem.sub_nav ? 'sub_nav' :
    undefined
  }

  getNavItemJSX(navItem) {
    var link;
    if ('url' in navItem) {
<<<<<<< HEAD
      return navItem.url.startsWith("http")
        ? <a href={navItem.url} key={navItem.name}>{navItem.name}</a>
        : <Link to={navItem.url} key={navItem.name}>{navItem.name}</Link>
=======
      return (
        <a href={navItem.url} key={navItem.name}>
          {navItem.name}
        </a>
      )
    }
    if ('slug' in navItem) {
      return (
        <Link key={navItem.slug} to={"/uc/" + this.props.unit.id + "/" + navItem.slug }>{navItem.name}</Link>
      )
    }
    //TODO: if ('file' in navItem)...
    if ('file' in navItem) {
      return (
        <a>{navItem.name}</a>
      )
>>>>>>> 0af2781f
    }
    return undefined
  }

  editItem = () => {
    this.setState({editing: true});
  }

  onSave = () => {
    this.setState({editing: false});
  }

  cancel = () => {
    this.setState({editing: false});
  }

  deleteItem = () => {
    console.log('deleteItem');
  }

// radio buttons replaced by <select>
          // <label className="c-drawer__list-item-radio-input">
          //   <input id="navItemType" type="radio"
          //     name='navItemType' value="Page" onChange={e => console.log(e)} checked={this.state.type === 'page' ? true : false}/>
          //   Page
          // </label>
          // <label className="c-drawer__list-item-radio-input">
          //   <input id="navItemType" type="radio"
          //     name='navItemType' value="URL" onChange={e => console.log(e)} checked={this.state.type === 'url' ? true: false}/>
          //   URL
          // </label>
          // <label className="c-drawer__list-item-radio-input">
          //   <input id="navItemType" type="radio"
          //     name='navItemType' value="File" onChange={e => console.log(e)} checked={this.state.type === 'file' ? true: false}/>
          //   File
          // </label><br/>


  render() {
    if (this.state.editing || this.props.navItem.name === '') {
      var buttons = ([
        <button onClick={e => this.onSave()}>Save</button>,
        <button onClick={e => this.cancel()}>Cancel</button>,
        <button onClick={e => this.deleteItem()}>Delete</button>
      ])
      var config;
      if (this.props.navItem.sub_nav) {
        config = <SortableList data={this.props.navItem.sub_nav} unit={this.props.unit}/>
      } else {
        config = [
          <label className="c-drawer__list-label" htmlFor="navItemData">
            {this.props.navItem.slug ? "Slug: " : this.props.navItem.url ? "URL: " : this.props.navItem.file ? "File: " : ""}
          </label>,
          <input className="c-drawer__list-item-text-input" id="navItemData" onChange={e => console.log(e)}
            name='navItemData' value={this.props.navItem.slug ? this.props.navItem.slug : this.props.navItem.url ? this.props.navItem.url : ''}/>
        ]
      }
      return (
        <div className="c-drawer__list-item">
          {this.props.navItem.name === '' ?
            <label className="c-drawer__list-label" style={{marginBottom: '9px'}}>Page Name:</label> :
            <label className="c-drawer__list-hidden-label">Navigation Item Label (to appear in the Nav Bar):</label>
          }
          <input id="navItemName" className="c-drawer__list-item-text-input nav-element"
            name='navItemName' value={this.props.navItem.name} onChange={e => console.log(e)}/>

          <select value={this.state.type} style={{marginBottom: '10px'}} onChange={e => console.log(e)}>
            <option value="page">Page</option>
            <option value="url">URL</option>
            <option value="file">File</option>
            <option value="sub_nav">Folder</option>
          </select>
          {config}
          {buttons}
        </div>
      )
    } else {
      var buttons = (
        <div className="c-drawer__nav-buttons">
          <button onClick={e => this.editItem()}><img src="/images/icon_gear-black.svg"/></button>
        </div>
      )

      if ('sub_nav' in this.props.navItem) {
        return (
          <div className="c-drawer__list-item-subnav">
            <div className="c-drawer__list-item-subnav-header">
              {this.props.navItem.name}
              {buttons}
            </div>
          </div>
        )
      } else {
        return (
          <div className="c-drawer__list-item">
            {this.getNavItemJSX(this.props.navItem)}
            {this.props.navItem.slug == "" ? null : buttons}
          </div>
        )
      }
    }
  }
}

class ListItem extends React.Component {
  static displayName = 'SortableListItem';

  render() {
    return (
      <div {...this.props} className={this.props.className}>{this.props.children}</div>
    )
  }
}

const SortableListItem = sortable(ListItem);

class SortableList extends React.Component {
  state = {draggingIndex: null, data: this.props.data, lastPos: null}

  // This gets called when props change by switching to a new page.
  // It is *not* called on first-time construction.
  componentWillReceiveProps(nextProps) {
    if (!_.isEqual(this.props, nextProps))
      this.setState({ data: nextProps.data })
  }

  updateState = (obj) => {
    if (obj.draggingIndex === null) {
      console.log('dropped: ')
      console.log(JSON.stringify(this.state.data));
      console.log(obj);
    } else {
      this.setState({draggingIndex: obj.draggingIndex, lastPos: obj.data});
      console.log('moving:')
      console.log(JSON.stringify(this.state.data));
    }
    // this.setState(obj);
  }

  render() {
    var listItems = this.state.data.map((item, i) => {
      return (
        <SortableListItem
            key={i}
            updateState={this.updateState}
            items={this.state.data}
            draggingIndex={this.state.draggingIndex}
            sortId={i}
            outline="list">
          <DrawerItem navItem={item} unit={this.props.unit}/>
        </SortableListItem>
      );
    });

    return (
      <div className="list">{listItems}</div>
    )
  }

}

class DrawerComp extends React.Component {
  state = {
    navList: 'header' in this.props.data && 'nav_bar' in this.props.data.header ? this.props.data.header.nav_bar : undefined,
    sidebarList: this.props.data.sidebar
  };

  onSetSideBarOpen(open) {
    this.setState({sidebarOpen: open});
  }

  addNavItem = () => {
    var navList = _.clone(this.state.navList);
    navList.push({name: ""});
    this.setState({navList: navList});
  }

  addSidebarItem = () => {
    var curList = _.clone(this.state.sidebarList);
    curList.push({id: "new", title: "New widget"});
    this.setState({sidebarList: curList});
  }

  addFolder = () => {
    console.log('add folder!');
  }

  render() {
    var data = this.state.navList

    //BIG buttons at the bottom of the drawer for adding an item
        // <div className="c-drawer__add-buttons">
    //       <div className="c-drawer__add-item">
    //         <button onClick={e => this.addNavItem()}><img src="/images/white/plus.svg"/></button>
    //       </div>
    //       <div className="c-drawer__add-folder">
    //         <button onClick={e => this.addFolder()}><img src="/images/white/folder.svg"/></button>
    //       </div>
    //     </div>
    //
    var buttons = (
      <div className="c-drawer__nav-buttons">
        <button onClick={e => console.log('reveal drop down to select widget type?')}><img src="/images/icon_gear-black.svg"/></button>
      </div>
    )

    var sidebarContent = data ? (
      <div>
        <div className="c-drawer__list-item" style={{backgroundImage: 'none', paddingLeft: '20px'}}>
          <Link key="profile" to={"/uc/" + this.props.data.unit.id + "/profile" }>
            {
              (this.props.data.unit.type === 'journal' && 'Journal Profile') ||
              (this.props.data.unit.type === 'series' && 'Series Profile') ||
              (this.props.data.unit.type === 'campus' && 'Campus Profile') ||
              (this.props.data.unit.type && 'Unit Profile')
            }
          </Link>
        </div>

        <div className="c-drawer__heading">
          Navigation Items
          <div className="c-drawer__nav-buttons">
            <button onClick={this.addNavItem}><img src="/images/white/plus.svg"/></button>
          </div>
        </div>
        <SortableList data={this.state.navList} unit={this.props.data.unit}/>

        <div className="c-drawer__heading">
          Sidebar Widgets
          <div className="c-drawer__nav-buttons">
            <button onClick={this.addSidebarItem}><img src="/images/white/plus.svg"/></button>
          </div>
        </div>
<<<<<<< HEAD
        { this.state.sidebarList.map( sb =>
            <div key={sb.id} className="c-drawer__list-item">
              <Link to={"/unit/" + this.props.data.unit.id + "/sidebar#" + sb.id }>
                {sb.title ? sb.title : sb.kind.replace(/([a-z])([A-Z][a-z])/g, "$1 $2")}
              </Link>
              {buttons}
            </div>
          )
        }
=======
        <div className="c-drawer__list-item">
          <Link key="sidebar-featured-articles" to={"/uc/" + this.props.data.unit.id + "/sidebar#featured-articles" }>
            Featured Articles
          </Link>
            {buttons}
        </div>
        <div className="c-drawer__list-item">
          <Link key="sidebar-twitter-feed" to={"/uc/" + this.props.data.unit.id + "/sidebar#twitter-feed" }>
            Twitter Feed
          </Link>
            {buttons}
        </div>
        <div className="c-drawer__list-item">
          <Link key="sidebar-twitter-feed" to={"/uc/" + this.props.data.unit.id + "/sidebar#other-widgets" }>
            Other Widgets?
          </Link>
            {buttons}
        </div>
>>>>>>> 0af2781f
      </div>
    ) : (<div></div>);
    return (
      <Subscriber channel="cms">
        { cms =>
          ('header' in this.props.data && 'nav_bar' in this.props.data.header) ?
            <Sidebar
              sidebar={sidebarContent}
              open={cms.isEditingPage}
              docked={cms.isEditingPage}
              onSetOpen={this.onSetSidebarOpen}
              sidebarClassName="c-drawer">

              {this.props.children}
            </Sidebar> : <div>{this.props.children}</div>
        }
      </Subscriber>
    )
  }
}

module.exports = DrawerComp;<|MERGE_RESOLUTION|>--- conflicted
+++ resolved
@@ -17,28 +17,9 @@
   getNavItemJSX(navItem) {
     var link;
     if ('url' in navItem) {
-<<<<<<< HEAD
       return navItem.url.startsWith("http")
         ? <a href={navItem.url} key={navItem.name}>{navItem.name}</a>
         : <Link to={navItem.url} key={navItem.name}>{navItem.name}</Link>
-=======
-      return (
-        <a href={navItem.url} key={navItem.name}>
-          {navItem.name}
-        </a>
-      )
-    }
-    if ('slug' in navItem) {
-      return (
-        <Link key={navItem.slug} to={"/uc/" + this.props.unit.id + "/" + navItem.slug }>{navItem.name}</Link>
-      )
-    }
-    //TODO: if ('file' in navItem)...
-    if ('file' in navItem) {
-      return (
-        <a>{navItem.name}</a>
-      )
->>>>>>> 0af2781f
     }
     return undefined
   }
@@ -272,36 +253,15 @@
             <button onClick={this.addSidebarItem}><img src="/images/white/plus.svg"/></button>
           </div>
         </div>
-<<<<<<< HEAD
         { this.state.sidebarList.map( sb =>
             <div key={sb.id} className="c-drawer__list-item">
-              <Link to={"/unit/" + this.props.data.unit.id + "/sidebar#" + sb.id }>
+              <Link to={"/uc/" + this.props.data.unit.id + "/sidebar#" + sb.id }>
                 {sb.title ? sb.title : sb.kind.replace(/([a-z])([A-Z][a-z])/g, "$1 $2")}
               </Link>
               {buttons}
             </div>
           )
         }
-=======
-        <div className="c-drawer__list-item">
-          <Link key="sidebar-featured-articles" to={"/uc/" + this.props.data.unit.id + "/sidebar#featured-articles" }>
-            Featured Articles
-          </Link>
-            {buttons}
-        </div>
-        <div className="c-drawer__list-item">
-          <Link key="sidebar-twitter-feed" to={"/uc/" + this.props.data.unit.id + "/sidebar#twitter-feed" }>
-            Twitter Feed
-          </Link>
-            {buttons}
-        </div>
-        <div className="c-drawer__list-item">
-          <Link key="sidebar-twitter-feed" to={"/uc/" + this.props.data.unit.id + "/sidebar#other-widgets" }>
-            Other Widgets?
-          </Link>
-            {buttons}
-        </div>
->>>>>>> 0af2781f
       </div>
     ) : (<div></div>);
     return (
