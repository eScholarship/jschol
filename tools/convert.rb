#!/usr/bin/env ruby

# This script converts data from old eScholarship into the new eschol5 database.
#
# The "--items" mode converts the contents of UCI metadata files into the
# items/sections/issues/etc. tables.

# Run from the right directory (the parent of the tools dir)
Dir.chdir(File.dirname(File.expand_path(File.dirname(__FILE__))))

# Use bundler to keep dependencies local
require 'rubygems'
require 'bundler/setup'

# Remainder are the requirements for this program
require 'aws-sdk-cloudsearch'
require 'aws-sdk-cloudsearchdomain'
require 'aws-sdk-s3'
require 'date'
require 'digest'
require 'ezid-client'
require 'fastimage'
require 'fileutils'
require 'httparty'
require 'json'
require 'logger'
require 'mimemagic'
require 'mimemagic/overlay' # for Office 2007+ formats
require 'mini_magick'
require 'netrc'
require 'nokogiri'
require 'ostruct'
require 'pp'
require 'rack'
require 'sanitize'
require 'sequel'
require 'time'
require 'unindent'
require_relative '../util/nailgun.rb'
require_relative '../util/normalize.rb'
require_relative '../util/sanitize.rb'
require_relative '../util/xmlutil.rb'
require_relative './subprocess.rb'

# Max size (in bytes, I think) of a batch to send to AWS CloudSearch.
# According to the docs the absolute limit is 5 megs, so let's back off a
# little bit from that and say 4.5 megs.
MAX_BATCH_SIZE = 4500*1024

# Also, CloudSearch takes a really long time to process huge batches of
# small objects, so limit to 500 per batch.
MAX_BATCH_ITEMS = 500

# Max amount of full text we'll send with any single doc. AWS limit is 1 meg, so let's
# go a little short of that so we've got room for plenty of metadata.
MAX_TEXT_SIZE  = 950*1024

DATA_DIR = "/apps/eschol/erep/data"

def getEnv(name)
  return ENV[name] || raise("missing env #{name}")
end

# The main database we're inserting data into
DB = Sequel.connect({
  "adapter"  => "mysql2",
  "host"     => getEnv("ESCHOL_DB_HOST"),
  "port"     => getEnv("ESCHOL_DB_PORT").to_i,
  "database" => getEnv("ESCHOL_DB_DATABASE"),
  "username" => getEnv("ESCHOL_DB_USERNAME"),
  "password" => getEnv("ESCHOL_DB_PASSWORD") })
$dbMutex = Mutex.new

# Log SQL statements, to aid debugging
File.exists?('convert.sql_log') and File.delete('convert.sql_log')
#DB.loggers << Logger.new('convert.sql_log')

# Queues for thread coordination
$indexQueue = SizedQueue.new(100)
$batchQueue = SizedQueue.new(1)  # no use getting very far ahead of CloudSearch

# Mode to process a single item and just print it out (no inserting or batching)
$testMode = ARGV.delete('--test')

# Mode to override up-to-date test
$forceMode = ARGV.delete('--force')

# Used to disable certain features on dev/stg
$hostname = `/bin/hostname`.strip

# Pre-indexing mode (fast - doesn't touch search index)
$preindexMode = false

# Mode to skip CloudSearch indexing and just do db updates
$noCloudSearchMode = ARGV.delete('--noCloudSearch')

# CloudSearch API client
$csClient = Aws::CloudSearchDomain::Client.new(credentials: Aws::InstanceProfileCredentials.new,
  endpoint: getEnv("CLOUDSEARCH_DOC_ENDPOINT"))

# S3 API client
# Note: we use InstanceProfileCredentials here to avoid picking up ancient
#       credentials file pub-submit-prd:~/.aws/config
$s3Client = Aws::S3::Client.new(credentials: Aws::InstanceProfileCredentials.new,
                                region: getEnv("S3_REGION"))
$s3Binaries = Aws::S3::Bucket.new(getEnv("S3_BINARIES_BUCKET"), client: $s3Client)
$s3Patches = Aws::S3::Bucket.new(getEnv("S3_PATCHES_BUCKET"), client: $s3Client)

# Caches for speed
$allUnits = nil
$unitAncestors = nil
$unitChildren = nil
$issueCoverCache = {}
$issueNumberingCache = {}

# Make puts thread-safe, and prepend each line with the thread it's coming from. While we're at it,
# let's auto-flush the output.
$stdoutMutex = Mutex.new
def puts(*args)
  $stdoutMutex.synchronize {
    Thread.current[:name] and STDOUT.write("[#{Thread.current[:name]}] ")
    super(*args)
    STDOUT.flush
  }
end

###################################################################################################
# Determine the old front-end server to use for thumbnailing
$thumbnailServer = getEnv("THUMBNAIL_SERVER")

# Item counts for status updates
$nSkipped = 0
$nUnchanged = 0
$nProcessed = 0
$nTotal = 0

$scrubCount = 0

$discTbl = {"1540" => "Life Sciences",
            "3566" => "Medicine and Health Sciences",
            "3864" => "Physical Sciences and Mathematics",
            "3525" => "Engineering",
            "1965" => "Social and Behavioral Sciences",
            "1481" => "Arts and Humanities",
            "1573" => "Law",
            "3688" => "Business",
            "2932" => "Architecture",
            "3579" => "Education"}

$issueRightsCache = {}

$oaPolicyDate = { lbnl:    "2015-10-01",
                  ucsf:    "2012-05-21",
                  ucop:    nil,  # not included for now; maybe will be: 2015-10-23
                  anrcs:   nil,  # not included for now
                  default: "2013-07-24" }

###################################################################################################
# Configure EZID API for minting arks for people
Ezid::Client.configure do |config|
  (ezidCred = Netrc.read['ezid.cdlib.org']) or raise("Need credentials for ezid.cdlib.org in ~/.netrc")
  config.user = ezidCred[0]
  config.password = ezidCred[1]
  config.default_shoulder = getEnv("PEOPLE_ARK_SHOULDER")
end

###################################################################################################
# Monkey-patch to nicely ellide strings.
class String
  # https://gist.github.com/1168961
  # remove middle from strings exceeding max length.
  def ellipsize(options={})
    max = options[:max] || 40
    delimiter = options[:delimiter] || "..."
    return self if self.size <= max
    remainder = max - delimiter.size
    offset = remainder / 2
    (self[0,offset + (remainder.odd? ? 1 : 0)].to_s + delimiter + self[-offset,offset].to_s)[0,max].to_s
  end unless defined? ellipsize
end

require_relative './models.rb'

###################################################################################################
$issueBuyLinks = Hash[*File.readlines("/apps/eschol/erep/xtf/style/textIndexer/mapping/buyLinks.txt", 
                                      :encoding => 'UTF-8').map { |line|
  line =~ %r{^.*entity=(.*);volume=(.*);issue=(.*)\|(.*?)\s*$} ? ["#{$1}:#{$2}:#{$3}", $4] : [nil, line]
}.flatten]
# Retain buy-link overrides in eschol5
Issue.where(Sequel.lit("attrs->'$.buy_link' is not null")).each { |record|
  $issueBuyLinks["#{record.unit_id}:#{record.volume}:#{record.issue}"] = JSON.parse(record.attrs)['buy_link']
}

###################################################################################################
# Upload an asset file to S3 (if not already there), and return the asset ID. Attaches a hash of
# metadata to it.
def putAsset(filePath, metadata)

  # Calculate the sha256 hash, and use it to form the s3 path
  sha256Sum = Digest::SHA256.file(filePath).hexdigest
  s3Path = "#{getEnv("S3_BINARIES_PREFIX")}/#{sha256Sum[0,2]}/#{sha256Sum[2,2]}/#{sha256Sum}"

  # If the S3 file is already present, don't re-upload it.
  obj = $s3Binaries.object(s3Path)
  if !obj.exists? || $forceMode
    #puts "Uploading #{filePath} to S3."
    obj.put(body: File.new(filePath),
            metadata: metadata.merge({
              original_path: filePath.sub(%r{.*/([^/]+/[^/]+)$}, '\1'), # retain only last directory plus filename
              mime_type: MimeMagic.by_magic(File.open(filePath)).to_s
            }))
  end

  return sha256Sum
end

###################################################################################################
# Upload an image to S3, and return hash of its attributes. If a block is supplied, it will receive
# the dimensions first, and have a chance to raise exceptions on them.
def putImage(imgPath, &block)
  mimeType = MimeMagic.by_magic(File.open(imgPath))
  if mimeType.subtype == "svg+xml"
    # Special handling for SVG images -- no width/height
    return { asset_id: putAsset(imgPath, {}),
             image_type: mimeType.subtype
           }
  else
    mimeType && mimeType.mediatype == "image" or raise("Non-image file #{imgPath}")
    dims = FastImage.size(imgPath)
    block and block.yield(dims)
    return { asset_id: putAsset(imgPath, { width: dims[0].to_s, height: dims[1].to_s }),
             image_type: mimeType.subtype,
             width: dims[0],
             height: dims[1]
           }
  end
end

###################################################################################################
def rawArkToFile(shortArk, subpath, root = DATA_DIR)
  path = "#{root}/13030/pairtree_root/#{shortArk.scan(/\w\w/).join('/')}/#{shortArk}/#{subpath}"
  return path.sub(%r{^/13030}, "13030").gsub(%r{//+}, "/").gsub(/\bbase\b/, shortArk).sub(%r{/+$}, "")
end

###################################################################################################
def arkToFile(ark, subpath, root = DATA_DIR)
  shortArk = getShortArk(ark)
  metaPath =
  useNext = ""
  if !File.exist?(rawArkToFile(shortArk, "meta/base.meta.xml")) && File.exist?(rawArkToFile(shortArk, "next/meta/base.meta.xml"))
    useNext = "next/"
  end
  path = "#{root}/13030/pairtree_root/#{shortArk.scan(/\w\w/).join('/')}/#{shortArk}/#{useNext}#{subpath}"
  return path.sub(%r{^/13030}, "13030").gsub(%r{//+}, "/").gsub(/\bbase\b/, shortArk).sub(%r{/+$}, "")
end

###################################################################################################
class StringBuf
  def initialize
    @buf = []
    @length = 0
  end

  def << (str)
    @buf << str
    @length += str.length
  end

  def to_s
    return @buf.join("\n")
  end

  def length
    return @length
  end
end

###################################################################################################
# Traverse XML, looking for indexable text to add to the buffer. Stops if the text size exceeds
# the max amount we can index (MAX_TEXT_SIZE).
def traverseText(node, buf)
  return if node['meta'] == "yes" || node['index'] == "no"
  return if buf.length > MAX_TEXT_SIZE
  node.text? and buf << node.to_s.strip
  node.children.each { |child| traverseText(child, buf) }
end

###################################################################################################
def grabText(itemID, contentType)
  buf = StringBuf.new
  textCoordsPath = arkToFile(itemID, "rip/base.textCoords.xml")
  htmlPath = arkToFile(itemID, "content/base.html")
  if contentType == "application/pdf" && File.file?(textCoordsPath)
    traverseText(fileToXML(textCoordsPath), buf)
  elsif contentType == "text/html" && File.file?(htmlPath)
    traverseText(fileToXML(htmlPath), buf)
  elsif contentType.nil?
    return ""
  else
    #puts "Warning: no text found"
    return ""
  end
  return translateEntities(buf.to_s)
end

###################################################################################################
# Empty out an index batch
def emptyBatch(batch)
  batch[:items] = []
  batch[:idxData] = "["
  batch[:idxDataSize] = 0
  return batch
end

###################################################################################################
# Given a list of units, figure out which campus(es), department(s), and journal(s) are responsible.
def traceUnits(units)
  firstCampus = nil
  campuses    = Set.new
  departments = Set.new
  journals    = Set.new
  series      = Set.new

  done = Set.new
  units = units.clone   # to avoid trashing the original list
  while !units.empty?
    unitID = units.shift
    if !done.include?(unitID)
      unit = $allUnits[unitID]
      if !unit
        puts "Warning: skipping unknown unit #{unitID.inspect}"
        next
      end
      if unit.type == "journal"
        journals << unitID
      elsif unit.type == "campus"
        firstCampus ||= unitID
        campuses << unitID
      elsif unit.type == "oru"
        departments << unitID
      elsif unit.type =~ /series$/
        series << unitID
      end
      units += $unitAncestors[unitID]
    end
  end

  return [firstCampus, campuses.to_a, departments.to_a, journals.to_a, series.to_a]
end

###################################################################################################
def parseDate(str)
  text = str
  text or return nil
  begin
    if text =~ /^([123]\d\d\d)([01]\d)([0123]\d)$/  # handle date missing its dashes
      text = "#{$1}-#{$2}-#{$3}"
    elsif text =~ /^\d\d\d\d$/   # handle data with no month or day
      text = "#{text}-01-01"
    elsif text =~ /^\d\d\d\d-\d\d$/   # handle data with no day
      text = "#{text}-01"
    end
    ret = Date.strptime(text, "%Y-%m-%d")  # throws exception on bad date
    ret.year > 1000 && ret.year < 4000 and return ret.iso8601
  rescue
    begin
      text.sub! /-02-(29|30|31)$/, "-02-28" # Try to fix some crazy dates
      ret = Date.strptime(text, "%Y-%m-%d")  # throws exception on bad date
      ret.year > 1000 && ret.year < 4000 and return ret.iso8601
    rescue
      # pass
    end
  end

  puts "Warning: invalid date: #{str.inspect}"
  return nil
end

###################################################################################################
# Take a UCI author and make it into a string for ease of display.
def formatAuthName(auth)
  str = ""
  fname, lname = auth.text_at("./fname"), auth.text_at("./lname")
  if lname && fname
    str = "#{lname}, #{fname}"
    mname, suffix = auth.text_at("./mname"), auth.text_at("./suffix")
    mname and str += " #{mname}"
    suffix and str += ", #{suffix}"
  elsif fname
    str = fname
  elsif lname
    str = lname
  elsif auth.text_at("./email")  # special case
    str = auth.text_at("./email")
  else
    str = auth.text.strip
    str.empty? and return nil # ignore all-empty author
    puts "Warning: can't figure out author #{auth}"
  end
  return str
end

###################################################################################################
# Try to get fine-grained author info from UCIngest metadata
def getAuthors(metaEls, role)
  result = metaEls.map { |el|
    if el.name == "organization"
      { name: el.text, organization: el.text }
    elsif %w{author editor advisor}.include?(el.name)
      data = { name: formatAuthName(el) }
      el.children.each { |sub|
        text = sub.text.strip
        next if text.empty?
        data[(sub.name == "identifier") ? (sub.attr('type') + "_id").to_sym : sub.name.to_sym] = text
      }
      data && !data[:name].nil? ? data : nil
    else
      raise("Unknown element #{el.name.inspect} within UCIngest authors")
    end
  }.select{ |v| v }
  role != "author" and result.each { |data| data[:role] = role }
  return result
end

###################################################################################################
def mimeTypeToSummaryType(mimeType)
  if mimeType
    mimeType.mediatype == "audio" and return "audio"
    mimeType.mediatype == "video" and return "video"
    mimeType.mediatype == "image" and return "images"
    mimeType.subtype == "zip" and return "zip"
  end
  return "other files"
end

###################################################################################################
def closeTempFile(file)
  begin
    file.close
    rescue Exception => e
    # ignore
  end
  file.unlink
end

###################################################################################################
def generatePdfThumbnail(itemID, inMeta, existingItem)
  begin
    pdfPath = arkToFile(itemID, "content/base.pdf")
    File.exist?(pdfPath) or return nil
    pdfTimestamp = File.mtime(pdfPath).to_i
    cover = inMeta.at("./content/cover/file[@path]")
    cover and coverPath = arkToFile(itemID, cover[:path])
    if (coverPath and File.exist?(coverPath))
      tempFile0 = Tempfile.new("thumbnail")
      # perform appropriate 90 degree rotation on the image to orient the image for correct viewing 
      MiniMagick::Tool::Convert.new do |convert|
        convert << coverPath 
        convert.auto_orient
        convert << tempFile0.path
      end
      temp1 = MiniMagick::Image.open(tempFile0.path)
      # Resize to 150 pixels wide if bigger than that 
      if (temp1.width > 150)
        temp1.resize (((150.0/temp1.width.to_i).round(4) * 100).to_s + "%")
        tempFile1 = Tempfile.new("thumbnail")
        begin
          temp1.write(tempFile1) 
          data = putImage(tempFile1.path)
        ensure
          closeTempFile(tempFile1)
        end
      else
        data = putImage(coverPath)
      end
      closeTempFile(tempFile0)
      data[:timestamp] = pdfTimestamp
      data[:is_cover] = true
      return data
    else
      existingThumb = existingItem ? JSON.parse(existingItem.attrs)["thumbnail"] : nil
      if existingThumb && existingThumb["timestamp"] == pdfTimestamp && !$forceMode && !$preindexMode
        # Rebuilding to keep order of fields consistent
        return { asset_id:   existingThumb["asset_id"],
                 image_type: existingThumb["image_type"],
                 width:      existingThumb["width"].to_i,
                 height:     existingThumb["height"].to_i,
                 timestamp:  existingThumb["timestamp"].to_i
                }
      end
      # Rip 1st page
      url = "#{$thumbnailServer}/uc/item/#{itemID.sub(/^qt/, '')}?image.view=generateImage;imgWidth=121;pageNum=1"
      response = HTTParty.get(url)
      response.code.to_i == 200 or raise("Error generating thumbnail: HTTP #{response.code}: #{response.message}")
      tempFile2 = Tempfile.new("thumbnail")
      begin
        tempFile2.write(response.body)
        tempFile2.close
        data = putImage(tempFile2.path) { |dims|
          dims[0] == 121 or raise("Got thumbnail width #{dims[0]}, wanted 121")
          dims[1] < 300 or raise("Got thumbnail height #{dims[1]}, wanted less than 300")
        }
        data[:timestamp] = pdfTimestamp
        return data
      ensure
        closeTempFile(tempFile2)
      end
    end
  rescue Exception => e
    puts "Warning: error generating thumbnail: #{e}: #{e.backtrace.join("; ")}"
    return nil
  end
end

###################################################################################################
# From https://rosettacode.org/wiki/Longest_Common_Substring#Ruby
def longest_common_substring(a,b)
  lengths = Array.new(a.length){Array.new(b.length, 0)}
  greatestLength = 0
  output = ""
  a.each_char.with_index do |x,i|
    b.each_char.with_index do |y,j|
      next if x != y
      lengths[i][j] = (i.zero? || j.zero?) ? 1 : lengths[i-1][j-1] + 1
      if lengths[i][j] > greatestLength
        greatestLength = lengths[i][j]
        output = a[i - greatestLength + 1, greatestLength]
      end
    end
  end
  output
end

###################################################################################################
def parseCustomTOC(itemID)
  file = arkToFile(itemID, "meta/base.toc.xml")
  File.exist?(file) or return nil
  input = fileToXML(file).root
  divs = input.xpath("div") + input.xpath("fm/div") + input.xpath("body/div") + input.xpath("bm/div")
  return { source: "custom",
           divs: divs.map { |div|
             { title: (div[:type] == 'chapter' && div[:num] && !(div[:title] =~ /chapter/i)) ?
                        "Chapter #{div[:num]}. #{div[:title]}" : div[:title],
               page: div[:page]
             }
           }
         }
end

###################################################################################################
def filterTOCDivs(divs)

  # Remove duplicate lines, e.g. qt00h9x985:
  #   1. Introduction #1,0,842
  #   1. Introduction #2,54,781
  #   1. Introduction #2,54,781
  divs = divs.map.with_index { |div, idx|
    (idx >= 1 && div[:title] == divs[idx-1][:title]) ? nil : div
  }.compact

  # Remove "link_" lines, e.g. qt01g5w8m8:
  #   link_CR1        #16
  #   link_CR2        #17
  divs.reject! { |div| div[:title] =~ /^link/ }

  # Remove "p. " lines, e.g. qt01w2r6sh:
  #   p. 36
  #   p. 37
  divs.reject! { |div| div[:title] =~ /^p\b/i }

  # Remove individual references, e.g. qt0243w7p5
  #   Reference 1
  #   Reference 2
  #   Reference 3
  divs.reject! { |div| div[:title] =~ /^reference[ _]\d/i }

  # Remove probable filename extensions, e.g. qt03n8h3g9:
  #   01_intro_pages_16.doc.pdf       #1,0,796
  #   02_Chapter1_19.doc.pdf  #17,0,796
  #   03_Chapter2_24.doc.pdf  #36,0,796
  #   04_Chapter3_28.doc.pdf  #60,0,796
  #   05_Chapter4_33.doc.pdf  #89,0,796
  #   06_Chapter5_23.doc.pdf  #122,0,796
  #   07_Chapter6_6.doc.pdf   #149,0,796
  #   08_Chapter7.doc.pdf     #158,0,796
  #   09_References_12.doc.pdf        #165,0,796
  divs.each { |div| div[:title].sub!(/(\.\w{3,4}){1,2}$/, '') }

  # Remove very short lines
  divs.reject! { |div| div[:title].length < 4 }

  # If there's a single starting level-0 div, remove it. e.g. t0353w3wm:
  #    Prognostic Significance of the^MNon–Size-Based AJCC T2 Descriptors      #1,0,684
  #            Materials and Methods   #2,0,590
  #            Results #3,0,539
  #            Discussion      #5,0,487
  #            References      #7,0,319
  if divs.length > 4 && divs[0][:level] == 0 && divs[1..-1].map{|div| div[:level]}.min > 0
    divs.shift
  end

  # If the top level has too few entries, try second level
  if divs.select{ |div| div[:level] == 0 }.length >= 4
    divs = divs.select{ |div| div[:level] == 0 }
  elsif divs.select{ |div| div[:level] <= 1 }.length >= 4
    divs = divs.select{ |div| div[:level] <= 1 }
  else
    divs = divs.select{ |div| div[:level] <= 2 }
  end

  # The divs should be fairly different, e.g. the following (from qt2nw4p6dt) is bad:
  #   Arens2007-Assessment-of indoor-environments-Keynote, Roomvent-2007 WITH FOOTERS-1       #1,0,796
  #   Arens2007-Assessment-of indoor-environments-Keynote, Roomvent-2007 WITH FOOTERS-2       #2,0,796
  #   Arens2007-Assessment-of indoor-environments-Keynote, Roomvent-2007 WITH FOOTERS-3       #3,0,796
  #   Arens2007-Assessment-of indoor-environments-Keynote, Roomvent-2007 WITH FOOTERS-4       #4,0,796
  #   Arens2007-Assessment-of indoor-environments-Keynote, Roomvent-2007 WITH FOOTERS-5       #5,0,796
  #   ...
  reasons = []
  totalSame = 0
  (0..(divs.length-2)).each { |idx|
    thisTitle = divs[idx][:title].gsub(/(chapter|appendix|table|figure|section)[\s_]+/i,'')   # "chapter 1", "chapter 2" etc ok
    nextTitle = divs[idx+1][:title].gsub(/(chapter|appendix|table|figure|section)[\s_]+/i,'')
    lcs = longest_common_substring(thisTitle, nextTitle)
    totalSame += lcs.length / (thisTitle.length + 0.001)
  }
  avgSame = totalSame / (divs.length-1 + 0.001)
  avgSame > 0.6 and reasons << "Entries are too uniform (avgSame=#{(avgSame * 100).round(1)}%)"

  # Some things are too wordy to be a real TOC, e.g. qt03h468n4:
  #   Young adults encounter a wide array of hardships that provide significant developmental challenges and opportunities (Arnett, 2000; Collins & van Dulmen, 2006; Vollrath, 2000). In a nationally representative study in the United States, young adults r...   #10,105,619
  #   Fortunately, research on the social contexts of coping is thriving (Lakey & Orehek 2011; Mikulincer & Shaver, 2009; Thoits, 2011). Empirical findings suggest that the type of social support offered, such as instrumental help or emotional reassurance,...   #10,105,343
  #   The more we understand particular sources of social support for young adults, the more it becomes important to understand the processes that connect the sources. One issue that has recently attracted the field’s attention concerns the fit between the...   #11,105,702
  totalWords = 0
  divs.each { |div| totalWords += div[:title].split(/\s+/).length }
  avgWords = totalWords / (divs.length + 0.001)
  avgWords > 10 and reasons << "Entries are too wordy (avgWords=#{avgWords.round(1)})"

  # Make sure we ended up with something interesting.
  divs.length < 4 and reasons << "Not enough entries (#{divs.length})"
  divs.length > 40 and reasons << "Too many entries (#{divs.length})"

  if !reasons.empty?
    #puts "Warning: Unusable TOC (#{reasons.join("; ")})"
  else
    #puts "Usable TOC. avgWords=#{avgWords.round(1)} avgSame=#{(avgSame * 100).round(1)}%"
  end

  # Don't output the 'level' in the final data
  divs.each{ |div| div.delete(:level) }
  #puts "Divs (count=#{divs.length} avgWords=#{avgWords.round(1)} avgSame=#{(avgSame * 100).round(1)}%):"; pp divs
  return reasons.empty? ? divs : nil

end

###################################################################################################
def generateHtmlTOC(itemID)
  htmlPath = arkToFile(itemID, "content/base.html")
  File.exist?(htmlPath) or return nil
  htmlDoc = Nokogiri::HTML(File.open(htmlPath), &:noblanks)
  divs = []
  prev = nil
  htmlDoc.traverse { |node|
    if node.name =~ /^h(\d)/ && prev && prev.name == "a" && prev[:name]
      div = { level: $1.to_i,
              title: node.inner_html.gsub(%r{<[^>]+>}, ''),
              anchor: prev[:name] }
      divs << div
    elsif node.name =~ /^text|font|b|i|em|style$/
      next
    end
    prev = node
  }
  minLevel = divs.map{ |div| div[:level] }.min
  divs.each { |div| div[:level] -= (minLevel-1) }

  #puts "raw divs:"; pp divs
  divs = filterTOCDivs(divs)
  #puts "final divs:"; pp divs; puts
  return divs ? { source: 'html', divs: divs } : nil
end

###################################################################################################
def generatePdfTOC(itemID)
  begin
    pdfPath = arkToFile(itemID, "content/base.pdf")
    File.exist?(pdfPath) or return nil

    # The 'mutool' command from mupdf does a nice job of extracting the 'outline' (TOC) of a PDF
    outline = checkOutput(['/apps/eschol/bin/mutool', 'show', pdfPath, 'outline'], false).split("\n")
    outline.empty? and return nil

    # Combine split lines, and parse the results
    divs = []
    buf = ""
    outline.each { |line|
      if line =~ /\t#/
        (buf+line) =~ /^[^\t]?(\t*)"([^\t]*)"\t#(\d+)/ or raise("can't parse TOC line: #{line.inspect}")
        divs << { level: $1.length, title: $2.strip, anchor: "page=#{$3.to_i}" }
        buf = ""
      elsif line =~ /\(null\)/
        buf = ""
      else
        buf += line
      end
    }

    divs = filterTOCDivs(divs)
    return divs ? { source: 'mutool', divs: divs } : nil

  rescue Exception => e
    puts "Warning: error generating toc: #{e}: #{e.backtrace.join("; ")}"
    return nil
  end
end

###################################################################################################
# See if we can find a cover image for the given issue. If so, add it to dbAttrs.
def findIssueCover(unit, volume, issue, caption, dbAttrs)
  key = "#{unit}:#{volume}:#{issue}"
  if !$issueCoverCache.key?(key)
    # Check the special directories for a cover image.
    filename = "#{volume.rjust(2,'0')}_#{issue.rjust(2,'0')}_cover"
    imgPath = nil
    # Try a couple old directories, and both possible file extensions (for JPEG and PNG images)
    ["/apps/eschol/erep/xtf/static/issueCovers", "/apps/eschol/erep/xtf/static/brand"].each { |staticDir|
      ["jpg", "png"].each { |ext|
        path = "#{staticDir}/#{unit}/#{volume.rjust(2,'0')}_#{issue.rjust(2,'0')}_cover.#{ext}"
        File.exist?(path) and imgPath = path
      }
    }
    data = nil
    if imgPath
      data = putImage(imgPath)
      caption and data[:caption] = sanitizeHTML(caption)
    end
    $issueCoverCache[key] = data
  end

  $issueCoverCache[key] and dbAttrs['cover'] = $issueCoverCache[key]
end

###################################################################################################
# See if we can find a buy link for this issue, from the table Lisa made.
def addIssueBuyLink(unit, volume, issue, dbAttrs)
  key = "#{unit}:#{volume}:#{issue}"
  link = $issueBuyLinks[key]
  link and dbAttrs[:buy_link] = link
end

###################################################################################################
def addIssueNumberingAttrs(issueUnit, volNum, issueNum, issueAttrs)
  key = "#{issueUnit}:#{volNum}:#{issueNum}"
  if !$issueNumberingCache.key?(key)
    numbering = nil
    # First, check for existing issue numbering
    iss = Issue.where(unit_id: issueUnit, volume: volNum, issue: issueNum).first
    if iss
      issAttrs = (iss.attrs && JSON.parse(iss.attrs)) || {}
      numbering = issAttrs["numbering"]
    else
      # Failing that, check for a default set on the unit
      unit = $allUnits[issueUnit]
      unitAttrs = unit && unit.attrs && JSON.parse(unit.attrs) || {}
      if unitAttrs["default_issue"] && unitAttrs["default_issue"]["numbering"]
        numbering = unitAttrs["default_issue"]["numbering"]
      else
        # Failing that, use values from the most-recent issue
        iss = Issue.where(unit_id: issueUnit).order(Sequel.desc(:published)).order_append(Sequel.desc(:issue)).first
        if iss
          issAttrs = (iss.attrs && JSON.parse(iss.attrs)) || {}
          numbering = issAttrs["numbering"]
        end
      end
    end
    $issueNumberingCache[key] = numbering
  end

  # Finally, stuff the cached value into the output attrs for this issue
  $issueNumberingCache[key] and issueAttrs[:numbering] = $issueNumberingCache[key]
end

###################################################################################################
def grabUCISupps(rawMeta)
  # For UCIngest format, read supp data from the raw metadata file.
  supps = []
  rawMeta.xpath("//content/supplemental/file").each { |fileEl|
    # First regex below normalizes old filenames that used to start with "content/supp".
    # Second regex below gets rid of URL query parameters that come from the old OJS converter,
    # e.g. "?origin=ojsimport"
    suppAttrs = { file: fileEl[:path].sub(%r{.*content/supp/}, "").sub(%r{\?.*$}, "") }
    fileEl.children.each { |subEl|
      next if subEl.name == "mimeType" && subEl.text == "unknown"
      suppAttrs[subEl.name] = subEl.text
    }
    supps << suppAttrs
  }
  return supps
end

###################################################################################################
def summarizeSupps(itemID, inSupps)
  outSupps = nil
  suppSummaryTypes = Set.new
  inSupps.each { |supp|
    suppPath = tryMainAndSequester(arkToFile(itemID, "content/supp/#{supp[:file]}"))
    if !suppPath
      puts "Warning: can't find supp file #{supp[:file]}"
    else
      # Mime types aren't always reliable coming from Subi. Let's try harder.
      mimeType = MimeMagic.by_magic(File.open(suppPath))
      if mimeType && mimeType.type
        supp.delete("mimeType")  # in case old string-based mimeType is present
        supp[:mimeType] = mimeType.to_s
      end
      suppSummaryTypes << mimeTypeToSummaryType(mimeType)
      (outSupps ||= []) << supp
    end
  }
  return outSupps, suppSummaryTypes
end

###################################################################################################
def translateRights(oldRights)
  case oldRights
    when "cc1"; "https://creativecommons.org/licenses/by/4.0/"
    when "cc2"; "https://creativecommons.org/licenses/by-sa/4.0/"
    when "cc3"; "https://creativecommons.org/licenses/by-nd/4.0/"
    when "cc4"; "https://creativecommons.org/licenses/by-nc/4.0/"
    when "cc5"; "https://creativecommons.org/licenses/by-nc-sa/4.0/"
    when "cc6"; "https://creativecommons.org/licenses/by-nc-nd/4.0/"
    when nil, "public"; nil
    else puts "Unknown rights value #{oldRights.inspect}"; nil
  end
end

###################################################################################################
def rightsURLToCode(rights)
  rights.nil? and return ""
  rights =~ %r{^https://creativecommons.org/licenses/(by|by-nc|by-nc-nd|by-nc-sa|by-nd|by-sa)/(\d.\d)/$} or raise
  kind, ver = $1, $2
  return "CC #{kind.upcase}"  # e.g. "CC BY-NC"
end

###################################################################################################
def isEmbargoed(embargoDate)
  return embargoDate && Date.today < Date.parse(parseDate(embargoDate))
end

###################################################################################################
def shouldSuppressContent(itemID, inMeta)
  # Suppress if withdrawn.
  inMeta.attr("state") == "withdrawn" and return true

  # Supresss if we can't find any of: PDF file, HTML file, supp file, publishedWebLocation.
  inMeta.at("./content/file[@path]") and return false
  inMeta.at("./content/supplemental/file[@path]") and return false
  inMeta.text_at("./context/publishedWebLocation") and return false
  if File.exist?(arkToFile(itemID, "content/base.pdf"))
    #puts "Warning: PDF content file without corresponding content/file metadata"
    return false
  end

  #puts "Warning: content-free item"
  return true
end

###################################################################################################
def parseDataAvail(inMeta, attrs)
  el = inMeta.at("./content/supplemental/dataStatement")
  el or return
  ds = { type: el[:type] }
  if el.text && !el.text.strip.empty?
    if el[:type] == "publicRepo"
      ds[:url] = el.text.strip
    elsif el[:type] == "notAvail"
      ds[:reason] = el.text.strip
    elsif el[:type] == "thirdParty"
      ds[:contact] = el.text.strip
    end
  end
  attrs[:data_avail_stmnt] = ds
end

###################################################################################################
def addMerrittPaths(itemID, attrs)
  feed = fileToXML(arkToFile(itemID, "meta/base.feed.xml"))
  feed.remove_namespaces!
  feed = feed.root

  # First, find the path of the main PDF content file
  pdfSize = File.size(arkToFile(itemID, "content/base.pdf")) or raise
  pdfFound = false
  feed.xpath("//link").each { |link|
    if link[:rel] == "http://purl.org/dc/terms/hasPart" &&
         link[:type] == "application/pdf" &&
         link[:length].to_i == pdfSize &&
         link[:title] =~ %r{^producer/}
      attrs[:content_merritt_path] = link[:title]
      pdfFound = true
      break
    end
  }
  pdfFound or puts "Warning: can't find merritt path for pdf"

  # Then do any supp files
  attrs[:supp_files] and attrs[:supp_files].each { |supp|
    suppName = supp[:file]
    suppSize = File.size(tryMainAndSequester(arkToFile(itemID, "content/supp/#{suppName}"))) or raise
    supp[:size] = suppSize
    suppFound = false
    feed.xpath("//link").each { |link|
      if link[:rel] == "http://purl.org/dc/terms/hasPart" &&
           link[:length].to_i == suppSize &&
           link[:title].gsub(/[^\w]/, '').include?(suppName.gsub(/[^\w]/, ''))
        supp[:merritt_path] = link[:title]
        suppFound = true
        break
      end
    }
    suppFound or puts "Warning: can't find merritt path for supp #{suppName}"
  }
end

###################################################################################################
# If an issue's rights have been overridden in eschol5, be sure to prefer that. Likewise, if there's
# a default, take that instead. Failing that, use the most recent issue. If there isn't one, use
# whatever eschol5 came up with.
def checkRightsOverride(unitID, volNum, issNum, oldRights)
  key = "#{unitID}|#{volNum}|#{issNum}"
  if !$issueRightsCache.key?(key)
    # First, check for existing issue rights
    iss = Issue.where(unit_id: unitID, volume: volNum, issue: issNum).first
    if iss
      issAttrs = (iss.attrs && JSON.parse(iss.attrs)) || {}
      rights = issAttrs["rights"]
    else
      # Failing that, check for a default set on the unit
      unit = $allUnits[unitID]
      unitAttrs = unit && unit.attrs && JSON.parse(unit.attrs) || {}
      if unitAttrs["default_issue"] && unitAttrs["default_issue"]["rights"]
        rights = unitAttrs["default_issue"]["rights"]
      else
        # Failing that, use values from the most-recent issue
        iss = Issue.where(unit_id: unitID).order(Sequel.desc(:published)).order_append(Sequel.desc(:issue)).first
        if iss
          issAttrs = (iss.attrs && JSON.parse(iss.attrs)) || {}
          rights = issAttrs["rights"]
        else
          # Failing that, just use whatever rights eschol4 came up with.
          rights = oldRights
        end
      end
    end
    $issueRightsCache[key] = rights
  end
  return $issueRightsCache[key]
end

###################################################################################################
def tryMainAndSequester(path)
  File.exist?(path) and return path
  path = path.sub("erep/data/", "erep/data_sequester/")
  File.exist?(path) and return path
  return nil
end

###################################################################################################
def parseUCIngest(itemID, inMeta, fileType, isPending)
  attrs = {}
  attrs[:addl_info] = inMeta.html_at("./comments") and sanitizeHTML(inMeta.html_at("./comments"))
  attrs[:author_hide] = !!inMeta.at("./authors[@hideAuthor]")   # Only journal items can have this attribute
  attrs[:bepress_id] = inMeta.text_at("./context/bpid")
  attrs[:book_title] = inMeta.text_at("./context/bookTitle")
  attrs[:buy_link] = inMeta.text_at("./context/buyLink")
  attrs[:custom_citation] = inMeta.text_at("./customCitation")
  attrs[:doi] = inMeta.text_at("./doi")
  attrs[:embargo_date] = parseDate(inMeta[:embargoDate])
  attrs[:is_peer_reviewed] = inMeta[:peerReview] == "yes"
  attrs[:is_undergrad] = inMeta[:underGrad] == "yes"
  attrs[:isbn] = inMeta.text_at("./context/isbn")
  attrs[:language] = inMeta.text_at("./context/language")
  attrs[:local_ids] = inMeta.xpath("./context/localID").map { |el| { type: el[:type], id: el.text } }
  attrs[:orig_citation] = inMeta.text_at("./originalCitation")
  attrs[:pub_status] = inMeta[:pubStatus]
  attrs[:pub_web_loc] = inMeta.xpath("./context/publishedWebLocation").map { |el| el.text.strip }
  attrs[:publisher] = inMeta.text_at("./publisher")
  attrs[:suppress_content] = shouldSuppressContent(itemID, inMeta)

  # Record submitter (especially useful for forensics)
  attrs[:submitter] = inMeta.xpath("./history/stateChange").map { |sc|
    sc[:state] =~ /^(new|uploaded|pending|published)/ && sc[:who] ? sc[:who] : nil
  }.compact[0]

  # Normalize language codes
  attrs[:language] and attrs[:language] = attrs[:language].sub("english", "en").sub("german", "de").
                                                           sub("french", "fr").sub("spanish", "es")

  # Set disableDownload flag based on content file
  tmp = inMeta.at("./content/file[@disableDownload]")
  tmp && tmp = parseDate(tmp[:disableDownload]) and attrs[:disable_download] = tmp

  isJunk = false
  if inMeta[:state] == "withdrawn"
    tmp = inMeta.at("./history/stateChange[@state='withdrawn']")
    tmp and attrs[:withdrawn_date] = tmp[:date].sub(/T.+$/, "")
    if !attrs[:withdrawn_date]
      puts "Warning: no withdraw date found; using stateDate."
      attrs[:withdrawn_date] = inMeta[:stateDate]
    end

    tmp = inMeta.text_at("./history/stateChange[@state='withdrawn']/comment")
    tmp and attrs[:withdrawn_message] = tmp
    tmp =~ /spam|junk|violation.*policy/i and isJunk = true

    tmp = inMeta.text_at("./history/stateChange[@state='withdrawn']/internalComment")
    tmp and attrs[:withdrawn_internal_comment] = tmp
  end

  # Everything needs a submission date
  parseDate(inMeta[:dateStamp]).nil? and raise("missing datestamp")
  submissionDate = parseDate(inMeta.text_at("./history/submissionDate"))
  if submissionDate.nil? || submissionDate > parseDate(inMeta[:dateStamp])
    submissionDate = parseDate(inMeta[:dateStamp])
  end

  # Figure out the published date as well
  publishedDate = parseDate(inMeta.text_at("./history/originalPublicationDate")) ||
                  parseDate(inMeta.text_at("./history/escholPublicationDate")) ||
                  submissionDate

  # Also we need the date it was added to eScholarship. For sanity, clamp dates before
  # it was even submitted.
  escholDate = parseDate(inMeta.text_at("./history/escholPublicationDate"))
  addDate = (escholDate && escholDate > submissionDate) ? escholDate : submissionDate
  if addDate.nil? || addDate < submissionDate
    addDate = submissionDate
  elsif addDate > parseDate(inMeta[:dateStamp])  # rare crazy dates
    addDate = parseDate(inMeta[:dateStamp])
  end

  # Similar for update date
  begin
    updateTime = DateTime.parse(inMeta[:dateStamp]) || DateTime.now
  rescue
    updateTime = DateTime.now
  end
  if updateTime.to_date.iso8601 < submissionDate
    updateTime = Date.parse(submissionDate).to_datetime  # sanity
  elsif updateTime > DateTime.now
    updateTime = DateTime.now  # sanity
  end

  # Filter out "n/a" abstracts
  abstract = inMeta.html_at("./abstract")
  abstract and abstract = sanitizeHTML(abstract)
  abstract && abstract.size > 3 and attrs[:abstract] = abstract

  # Disciplines are a little extra work; we want to transform numeric IDs to plain old labels
  attrs[:disciplines] = inMeta.xpath("./disciplines/discipline").map { |discEl|
    discID = discEl[:id]
    if discID == "" && discEl.text && discEl.text.strip && $discTbl.values.include?(discEl.text.strip)
      # Kludge for old <disciplines> with no ID but with exact text
      label = discEl.text.strip
    else
      discID and discID.sub!(/^disc/, "")
      label = $discTbl[discID]
    end
    #label or puts("Warning: unknown discipline #{discEl}")
    label
  }.select { |v| v }

  # Subjects and keywords come directly across.
  attrs[:subjects] = inMeta.xpath("./subjects/subject").map { |el| el.text.strip }
  # Sometimes keywords are separated into elements, sometimes lumped as a delimited list within an element.
  attrs[:keywords] = inMeta.xpath("./keywords/keyword").map { |el| el.text.split(/[,;]/).map { |t| t.strip } }.flatten

  # Grab grant data and other stuff for OSTI reporting
  attrs[:grants] = inMeta.xpath("./funding/grant").map { |el| el.to_h }
  attrs[:uc_pms_pub_type] = inMeta.text_at("./context/ucpmsPubType")
  attrs[:proceedings] = inMeta.text_at("./context/proceedings")

  # Supplemental files
  attrs[:supp_files], suppSummaryTypes = summarizeSupps(itemID, grabUCISupps(inMeta))

  # Data availability statement
  parseDataAvail(inMeta, attrs)

  # We'll need this in a couple places later on
  rights = translateRights(inMeta.text_at("./rights"))

  # For eschol journals, populate the issue and section models.
  issue = section = nil
  volNum = inMeta.text_at("./context/volume")
  issueNum = inMeta.text_at("./context/issue")
  if inMeta[:state] != "withdrawn" and (issueNum or volNum)
    issueUnit = inMeta.xpath("./context/entity[@id]").select {
                      |ent| $allUnits[ent[:id]] && $allUnits[ent[:id]].type == "journal" }[0]
    issueUnit and issueUnit = issueUnit[:id]
    if issueUnit
      # Data for eScholarship journals
      if $allUnits.include?(issueUnit)
        volNum.nil? and raise("missing volume number on eschol journal item")

        # Prefer eschol5 rights overrides to eschol4.
        rights = checkRightsOverride(issueUnit, volNum, issueNum, rights)

        issue = Issue.new
        issue[:unit_id]  = issueUnit
        issue[:volume]   = volNum
        issue[:issue]    = issueNum
        if inMeta.text_at("./context/issueDate") == "0"  # hack for westjem AIP
          issue[:published] = parseDate(inMeta.text_at("./history/originalPublicationDate") ||
                                        inMeta.text_at("./history/escholPublicationDate") ||
                                        submissionDate)
        else
          issue[:published] = parseDate(inMeta.text_at("./context/issueDate") ||
                                        inMeta.text_at("./history/originalPublicationDate") ||
                                        inMeta.text_at("./history/escholPublicationDate") ||
                                        submissionDate)
        end
        issueAttrs = {}
        tmp = inMeta.text_at("/record/context/issueTitle")
        tmp and issueAttrs[:title] = tmp
        tmp = sanitizeHTML(inMeta.html_at("/record/context/issueDescription"))
        tmp and issueAttrs[:description] = tmp
        tmp = inMeta.text_at("/record/context/issueCoverCaption")
        findIssueCover(issueUnit, volNum, issueNum, tmp, issueAttrs)
        addIssueBuyLink(issueUnit, volNum, issueNum, issueAttrs)
        addIssueNumberingAttrs(issueUnit, volNum, issueNum, issueAttrs)
        rights and issueAttrs[:rights] = rights
        !issueAttrs.empty? and issue[:attrs] = issueAttrs.to_json

        section = Section.new
        section[:name] = inMeta.text_at("./context/sectionHeader") || "Articles"
        ord = inMeta.text_at("./context/publicationOrder").to_i
        section[:ordering] = ord > 0 ? ord : nil
      else
        "Warning: issue associated with unknown unit #{issueUnit.inspect}"
      end
    else
      # Data for external journals
      exAtts = {}
      exAtts[:name] = inMeta.text_at("./context/journal")
      exAtts[:volume] = inMeta.text_at("./context/volume")
      exAtts[:issue] = inMeta.text_at("./context/issue")
      exAtts[:issn] = inMeta.text_at("./context/issn")
      exAtts[:fpage] = inMeta.text_at("./extent/fpage")
      exAtts[:lpage] = inMeta.text_at("./extent/lpage")
      exAtts.reject! { |k, v| !v }
      exAtts.empty? or attrs[:ext_journal] = exAtts
    end
  end

  # Generate thumbnails and TOCs (but only for non-suppressed PDF items).
  # But in pre-index mode don't do the thumbnail step because sometimes it takes a long time, and
  # pre-index needs to happen quickly so the API can return.
  if !attrs[:suppress_content] && File.exist?(arkToFile(itemID, "content/base.pdf"))
    if !$preindexMode
      attrs[:thumbnail] = generatePdfThumbnail(itemID, inMeta, Item[itemID])
    end
    attrs[:toc] = parseCustomTOC(itemID) || generatePdfTOC(itemID)
  end

  # Remove empty attrs
  attrs.reject! { |k, v| !v || (v.respond_to?(:empty?) && v.empty?) }

  # Detect HTML-formatted items
  contentFile = inMeta.at("/record/content/file[@path]")
  contentFile && contentFile.at("./native[@path]") and contentFile = contentFile.at("./native")
  contentType = contentFile && contentFile.at("./mimeType") && contentFile.at("./mimeType").text

  # Record name of native file, if any
  if contentFile && contentFile.name == "native" && contentFile[:path]
    nativePath = tryMainAndSequester(arkToFile(itemID, contentFile[:path].sub(/.*\//, 'content/')))
    if nativePath
      attrs[:native_file] = { name: contentFile[:path].sub(/.*\//, ''),
                              size: File.size(nativePath) }
    end
  end

  # For ETDs (all in Merritt), figure out the PDF path in the feed file
  pdfPath = arkToFile(itemID, "content/base.pdf")
  pdfExists = File.file?(pdfPath)
  if pdfExists
    if fileType == "ETD" && pdfExists
      addMerrittPaths(itemID, attrs)
    end
    attrs[:content_length] = File.size(pdfPath)
  elsif contentType == "application/pdf"
    contentType = nil   # whatever cruft we got from the mimeType field, no PDF is no PDF.
  end

  # Generate thumbnails and TOCs (but only for non-suppressed PDF items)
  if !attrs[:suppress_content] && !attrs[:toc] && contentType == "text/html" &&
                  File.exist?(arkToFile(itemID, "content/base.html"))
    attrs[:toc] = generateHtmlTOC(itemID)
  end

  # Populate the Item model instance
  dbItem = Item.new
  dbItem[:id]           = itemID
  dbItem[:source]       = inMeta.text_at("./source") or raise("no source found")
  dbItem[:status]       = isPending ? "pending" :
                          isJunk ? "withdrawn-junk" :
                          attrs[:withdrawn_date] ? "withdrawn" :
                          isEmbargoed(attrs[:embargo_date]) ? "embargoed" :
                          (attrs[:suppress_content] && inMeta[:state] == "published") ? "empty" :
                          (inMeta[:state] || raise("no state in record"))
  dbItem[:title]        = sanitizeHTML(inMeta.html_at("./title"))
  dbItem[:content_type] = attrs[:suppress_content] ? nil :
                          attrs[:withdrawn_date] ? nil :
                          isEmbargoed(attrs[:embargo_date]) ? nil :
                          pdfExists ? "application/pdf" :  # consider before non-textual, in case PDF was supplied by Elements
                          inMeta[:type] == "non-textual" ? nil :
                          contentType && contentType.strip.length > 0 ? contentType :
                          nil
  dbItem[:genre]        = (!attrs[:suppress_content] &&
                           dbItem[:content_type].nil? &&
                           attrs[:supp_files]) ? "multimedia" :
                          fileType == "ETD" ? "dissertation" :
                          inMeta[:type] ? inMeta[:type].sub("paper", "article") :
                          "article"
  dbItem[:submitted]    = submissionDate
  dbItem[:added]        = addDate
  dbItem[:published]    = publishedDate
  dbItem[:updated]      = updateTime
  dbItem[:attrs]        = JSON.generate(attrs)
  dbItem[:rights]       = rights
  dbItem[:ordering_in_sect] = inMeta.text_at("./context/publicationOrder")

  # Populate ItemAuthor model instances
  authors = getAuthors(inMeta.xpath("//authors/*"), "author")
  contribs = getAuthors(inMeta.xpath("//editors/*"), "editor") +
             getAuthors(inMeta.xpath("//advisors/*"), "advisor")

  # Make a list of all the units this item belongs to
  units = inMeta.xpath("./context/entity[@id]").map { |ent| ent[:id] }.select { |unitID|
    unitID =~ /^(postprints|demo-journal|test-journal|unknown|withdrawn|uciem_westjem_aip)$/ ? false :
      !$allUnits.include?(unitID) ? (puts("Warning: unknown unit #{unitID.inspect}") && false) :
      true
  }

  return dbItem, attrs, authors, contribs, units, issue, section, suppSummaryTypes
end

###################################################################################################
def processWithNormalizer(fileType, itemID, metaPath, nailgun, isPending)
  normalizer = case fileType
    when "ETD"
      "/apps/eschol/erep/xtf/normalization/etd/normalize_etd.xsl"
    when "BioMed"
      "/apps/eschol/erep/xtf/normalization/biomed/normalize_biomed.xsl"
    when "Springer"
      "/apps/eschol/erep/xtf/normalization/springer/normalize_springer.xsl"
    else
      raise("Unknown normalization type")
  end

  # Run the raw (ProQuest or METS) data through a normalization stylesheet using Saxon via nailgun
  normText = nailgun.call("net.sf.saxon.Transform",
    ["-r", "org.apache.xml.resolver.tools.CatalogResolver",
     "-x", "org.apache.xml.resolver.tools.ResolvingXMLReader",
     "-y", "org.apache.xml.resolver.tools.ResolvingXMLReader",
     metaPath, normalizer])

  # Write it out to a file locally (useful for debugging and validation)
  FileUtils.mkdir_p(arkToFile(itemID, "", "normalized")) # store in local dir
  normFile = arkToFile(itemID, "base.norm.xml", "normalized")
  normXML = stringToXML(normText)
  File.open(normFile, "w") { |io| normXML.write_xml_to(io, indent:3) }

  # Validate using jing.
  ## This was only really useful during development of the normalizers
  #schemaPath = "/apps/eschol/erep/xtf/schema/uci_schema.rnc"
  #validationProbs = nailgun.call("com.thaiopensource.relaxng.util.Driver", ["-c", schemaPath, normFile], true)
  #if !validationProbs.empty?
  #  validationProbs.split("\n").each { |line|
  #    next if line =~ /missing required element "(subject|mimeType)"/ # we don't care
  #    puts line.sub(/.*norm.xml:/, "")
  #  }
  #end

  # And parse the data
  return parseUCIngest(itemID, normXML.root, fileType, isPending)
end

###################################################################################################
# Clean title, to help w/sorting
# Remove first character if it's not alphanumeric
# Remove beginning 'The' pronouns
# Note: CloudSearch sorts by Unicode codepoint, so numbers come before letters and uppercase letters come before lowercase letters
def cleanTitle(str)
  str.nil? and return str
  r = Sanitize.clean(str).strip
  str.empty? and return str
  r = (r[0].match /[^\w]/) ? r[1..-1].strip : r
  r.sub(/^(The|A|An) /i, '').capitalize
end

###################################################################################################
def addIdxUnits(idxItem, units)
  firstCampus, campuses, departments, journals, series = traceUnits(units)
  campuses.empty?    or idxItem[:fields][:campuses] = campuses
  departments.empty? or idxItem[:fields][:departments] = departments
  journals.empty?    or idxItem[:fields][:journals] = journals
  series.empty?      or idxItem[:fields][:series] = series
  return firstCampus
end

###################################################################################################
def oaPolicyAssoc(campus, units, dbItem, pubStatus)
  campus or return nil
  policyDate = $oaPolicyDate.key?(campus.to_sym) ? $oaPolicyDate[campus.to_sym] : $oaPolicyDate[:default]

  #old
  # To try and match old 2017 Accountability Report numbers, filter out items submitted since then
  #isCovered = dbItem[:submitted].iso8601 <= "2017-04-28" &&
  #            !policyDate.nil? &&
  #            ['externalAccept', 'externalPub'].include?(pubStatus) &&
  #            ['article', 'multimedia', 'chapter', 'non-textual'].include?(dbItem[:genre]) &&
  #            dbItem[:published].iso8601.sub(/-01-01$/, '-12-31') >= policyDate

  #new-ish
  #isCovered = dbItem[:submitted].iso8601 <= "2017-04-28" &&
  #            !policyDate.nil? &&
  #            (campus == 'lbnl' || units.include?("#{campus}_postprints")) &&
  #            %w{published withdrawn embargoed}.include?(dbItem[:status]) &&
  #            [nil, 'externalAccept', 'externalPub'].include?(pubStatus) &&
  #            %w{article chapter}.include?(dbItem[:genre]) &&
  #            dbItem[:published].iso8601.sub(/-01-01$/, '-12-31') >= policyDate &&
  #            dbItem[:submitted].iso8601 >= policyDate

  # Current
  isCovered = !policyDate.nil? &&
              (campus == 'lbnl' || units.include?("#{campus}_postprints")) &&
              %w{published}.include?(dbItem[:status]) &&
              [nil, 'externalAccept', 'externalPub'].include?(pubStatus) &&
              ['article', 'chapter'].include?(dbItem[:genre]) &&
              dbItem[:published].iso8601.sub(/-01-01$/, '-12-31') >= policyDate &&
              dbItem[:submitted].iso8601 >= policyDate
  return isCovered ? campus : nil
end

###################################################################################################
def reformatXML(path)
  return File.exist?(path) ? fileToXML(path).to_xml(indent: 3) : nil
end

###################################################################################################
def collectArchiveMeta(itemID, rawMetaXML)
  return ArchiveMeta.new { |record|
    record[:item_id] = itemID
    record[:meta] = rawMetaXML || reformatXML(arkToFile(itemID, "meta/base.meta.xml"))
    record[:feed] = reformatXML(arkToFile(itemID, "meta/base.feed.xml"))
    record[:cookie] = reformatXML(arkToFile(itemID, "meta/base.cookie.xml"))
    record[:history] = reformatXML(arkToFile(itemID, "meta/base.history.xml"))
  }
end

###################################################################################################
# Extract metadata for an item, and add it to the current index batch.
# Note that we create, but don't yet add, records to our database. We put off really inserting
# into the database until the batch has been successfully processed by AWS.
def indexItem(itemID, batch, nailgun)

  # Grab the main metadata file
  metaPath = arkToFile(itemID, "meta/base.meta.xml")
  if !File.exists?(metaPath) || File.size(metaPath) < 50
    puts "Warning: skipping #{itemID} due to missing or truncated meta.xml"
    $nSkipped += 1
    return
  end
  rawMeta = fileToXML(metaPath)
  rawMetaXML = rawMeta.to_xml(indent: 3)
  rawMeta.remove_namespaces!
  rawMeta = rawMeta.root

  isPending = metaPath.include?("/next/")

  existingItem = Item[itemID]

  normalize = nil
  if rawMeta.name =~ /^DISS_submission/ ||
     (rawMeta.name == "mets" && rawMeta.attr("PROFILE") == "http://www.loc.gov/mets/profiles/00000026.html")
    normalize = "ETD"
  elsif rawMeta.name == "mets"
    normalize = "BioMed"
  elsif rawMeta.name == "Publisher"
    normalize = "Springer"
  end

  Thread.current[:name] = "index thread: #{itemID} #{sprintf("%-8s", normalize ? normalize : "UCIngest")}"

  if normalize
    dbItem, attrs, authors, contribs, units, issue, section, suppSummaryTypes =
      processWithNormalizer(normalize, itemID, metaPath, nailgun, isPending)
  else
    dbItem, attrs, authors, contribs, units, issue, section, suppSummaryTypes =
      parseUCIngest(itemID, rawMeta, "UCIngest", isPending)
  end

  text = $noCloudSearchMode ? "" : grabText(itemID, dbItem.content_type)
  
  # Create JSON for the full text index
  authsAndContribs = authors.map { |auth| auth[:name][0,1024] } + contribs.map { |c| c[:name][0,1024] }
  idxItem = {
    type:          "add",   # in CloudSearch land this means "add or update"
    id:            itemID,
    fields: {
      title:         dbItem[:title] ? cleanTitle(dbItem[:title]) : "",
      authors:       authsAndContribs.length > 1000 ? authsAndContribs[0,1000] : authsAndContribs,
      abstract:      attrs[:abstract] || "",
      type_of_work:  dbItem[:genre],
      disciplines:   attrs[:disciplines] ? attrs[:disciplines] : [""], # only the numeric parts
      peer_reviewed: attrs[:is_peer_reviewed] ? 1 : 0,
      pub_date:      dbItem[:published].to_date.iso8601 + "T00:00:00Z",
      pub_year:      dbItem[:published].year,
      rights:        rightsURLToCode(dbItem[:rights]),
      sort_author:   (authors[0] || {name:""})[:name].gsub(/[^\w ]/, '')[0,1024].downcase,
      keywords:      attrs[:keywords] ? attrs[:keywords] : [""],
      is_info:       0
    }
  }

  # Determine campus(es), department(s), and journal(s) by tracing the unit connnections.
  firstCampus = addIdxUnits(idxItem, units)

  # Use the first campus and various other attributes to make an OA policy association
  dbItem[:oa_policy] = oaPolicyAssoc(firstCampus, units, dbItem, attrs[:pub_status])

  # Summary of supplemental file types
  suppSummaryTypes.empty? or idxItem[:fields][:supp_file_types] = suppSummaryTypes.to_a

  # Limit text based on size of other fields (so, 1000 authors will mean less text).
  # We have to stay under the overall limit for a CloudSearch record. This problem is
  # a little tricky, since conversion to JSON introduces additional characters, and
  # it's hard to predict how many. So we just use a binary search.
  idxItem[:fields][:text] = text
  if JSON.generate(idxItem).bytesize > MAX_TEXT_SIZE
    idxItem[:fields][:text] = nil
    baseSize = JSON.generate(idxItem).bytesize
    toCut = (0..text.size).bsearch { |cut|
      JSON.generate({text: text[0, text.size - cut]}).bytesize + baseSize < MAX_TEXT_SIZE
    }
    (toCut==0 || toCut.nil?) and raise("Internal error: have to cut something, but toCut=#{toCut.inspect}")
    #puts "Note: Keeping only #{text.size - toCut} of #{text.size} text chars."
    idxItem[:fields][:text] = text[0, text.size - toCut]
  end

  # Make sure withdrawn items get deleted from the index
  if attrs[:suppress_content]
    idxItem = {
      type:          "delete",
      id:            itemID
    }
  end

  dbAuthors = authors.each_with_index.map { |data, idx|
    ItemAuthor.new { |auth|
      auth[:item_id] = itemID
      auth[:attrs] = JSON.generate(data)
      auth[:ordering] = idx
    }
  }

  roleCounts = Hash.new { |h,k| h[k] = 0 }
  dbContribs = contribs.each_with_index.map { |data, idx|
    ItemContrib.new { |contrib|
      contrib[:item_id] = itemID
      contrib[:role] = data[:role]
      data.delete(:role)
      contrib[:attrs] = JSON.generate(data)
      contrib[:ordering] = (roleCounts[contrib[:role]] += 1)
    }
  }

  # For convenient spelunking, record the archival metadata in the db
  dbArchiveMeta = collectArchiveMeta(itemID, rawMetaXML)

  # Calculate digests of the index data and database records
  idxData = JSON.generate(idxItem)
  idxDigest = Digest::MD5.base64digest(idxData)
  dbCombined = {
    dbItem: dbItem.to_hash,
    dbAuthors: dbAuthors.map { |authRecord| authRecord.to_hash },
    dbIssue: issue ? issue.to_hash : nil,
    dbSection: section ? section.to_hash : nil,
    units: units,
    archiveMeta: dbArchiveMeta.to_hash
  }
  dbContribs.empty? or dbCombined[:dbContribs] = dbContribs.map { |record| record.to_hash }
  dataDigest = Digest::MD5.base64digest(JSON.generate(dbCombined))

  # Add time-varying things into the database item now that we've generated a stable digest.
  timestamp = $preindexMode ? nil : DateTime.now
  dbItem[:last_indexed] = timestamp
  dbItem[:index_digest] = $noCloudSearchMode ? (existingItem && existingItem[:index_digest]) : idxDigest
  dbItem[:data_digest] = dataDigest

  dbDataBlock = { dbItem: dbItem, dbAuthors: dbAuthors, dbContribs: dbContribs,
                  dbIssue: issue, dbSection: section, units: units,
                  dbArchiveMeta: dbArchiveMeta }

  # Single-item debug
  if $testMode
    fooData = dbCombined.clone
    fooData.delete(:archiveMeta)
    pp fooData
    fooData = idxItem.clone
    fooData[:fields] and fooData[:fields][:text] and fooData[:fields].delete(:text)
    pp fooData
    exit 1
  end

  # If nothing has changed, skip the work of updating this record.
  if existingItem && !$forceMode && ($preindexMode || existingItem[:index_digest] == idxDigest)

    # If only the database portion changed, we can safely skip the CloudSearch re-indxing
    if existingItem[:data_digest] != dataDigest
      puts "Changed item. (database change only, search data unchanged)"
      $dbMutex.synchronize {
        DB.transaction { updateDbItem(dbDataBlock) }
      }
      $nProcessed += 1
      return
    end

    # Nothing changed; just update the timestamp.
    puts "Unchanged item."
    existingItem.last_indexed = timestamp
    existingItem.save
    $nUnchanged += 1
    return
  end

  puts "#{existingItem ? 'Changed' : 'New'} item.#{attrs[:suppress_content] ? " (suppressed content)" : ""}"

  if $noCloudSearchMode
    $dbMutex.synchronize {
      DB.transaction { updateDbItem(dbDataBlock) }
    }
    $nProcessed += 1
    return
  end

  # Make doubly sure the logic above didn't generate a record that's too big.
  if idxData.bytesize >= 1024*1024
    puts "idxData=\n#{idxData}\n\nInternal error: generated record that's too big."
    exit 1
  end

  # If this item won't fit in the current batch, send the current batch off and clear it.
  if batch[:idxDataSize] + idxData.bytesize > MAX_BATCH_SIZE || batch[:items].length > MAX_BATCH_ITEMS
    #puts "Prepared batch: nItems=#{batch[:items].length} size=#{batch[:idxDataSize]} "
    batch[:items].empty? or $batchQueue << batch.clone
    emptyBatch(batch)
  end

  # Now add this item to the batch
  batch[:items].empty? or batch[:idxData] << ",\n"  # Separator between records
  batch[:idxData] << idxData
  batch[:idxDataSize] += idxData.bytesize
  batch[:items] << dbDataBlock
  #puts "current batch size: #{batch[:idxDataSize]}"
end

###################################################################################################
# Index all the items in our queue
def indexAllItems
  begin
    Thread.current[:name] = "index thread"  # label all stdout from this thread
    batch = emptyBatch({})

    # The resolver and catalog stuff below is to prevent BioMed files from loading external DTDs
    # (which is not only slow but also unreliable)
    classPath = "/apps/eschol/erep/xtf/WEB-INF/lib/saxonb-8.9.jar:" +
                "/apps/eschol/erep/xtf/control/xsl/jing.jar:" +
                "/apps/eschol/erep/xtf/normalization/resolver.jar"
    Nailgun.run(classPath, 0, "-Dxml.catalog.files=/apps/eschol/erep/xtf/normalization/catalog.xml") { |nailgun|
      loop do
        # Grab an item from the input queue
        Thread.current[:name] = "index thread"  # label all stdout from this thread
        itemID = $indexQueue.pop
        itemID or break

        # Extract data and index it (in batches)
        begin
          Thread.current[:name] = "index thread: #{itemID}"  # label all stdout from this thread
          indexItem(itemID, batch, nailgun)
        rescue Exception => e
          puts "Error indexing item #{itemID}"
          raise
        end

        # To avoid Saxon's Java process from growing gigantic, restart it once in a while.
        nailgun.callCount == 1000 and nailgun.restart
      end
    }

    # Finish off the last batch.
    batch[:items].empty? or $batchQueue << batch
  rescue Exception => e
    if $preindexMode
      raise e
    else
      puts "Exception in indexAllItems: #{e} #{e.backtrace}"
    end
  ensure
    $batchQueue << nil   # marker for end-of-queue
  end
end

###################################################################################################
def updateIssueAndSection(data)
  iss, sec = data[:dbIssue], data[:dbSection]
  (iss && sec) or return

  found = Issue.first(unit_id: iss.unit_id, volume: iss.volume, issue: iss.issue)
  if found
    issueChanged = false
    if found.published != iss.published
      #puts "issue #{iss.unit_id} #{iss.volume}/#{iss.issue} pub date " +
      #changed from #{found.published.inspect} to #{iss.published.inspect}."
      found.published = iss.published
      issueChanged = true
    end
    if found.attrs != iss.attrs
      #puts "issue #{iss.unit_id} #{iss.volume}/#{iss.issue} attrs " +
      #"changed from #{found.attrs.inspect} to #{iss.attrs.inspect}."
      found.attrs = iss.attrs
      issueChanged = true
    end
    issueChanged and found.save
    iss = found
  else
    iss.save
  end

  found = Section.first(issue_id: iss.id, name: sec.name)
  if found
    secChanged = false
    if found.ordering != sec.ordering
      found.ordering = sec.ordering
      secChanged = true
    end
    begin
      secChanged and found.save
    rescue Exception => e
      if e.to_s =~ /Duplicate entry/
        puts "Warning: couldn't update section order due to ordering constraint. Ignoring."
      else
        raise
      end
    end
    sec = found
  else
    sec.issue_id = iss.id
    begin
      sec.save
    rescue Exception => e
      if e.to_s =~ /Duplicate entry/
        puts "Warning: couldn't update section order due to ordering constraint. Ignoring."
        sec.ordering = nil
        sec.save
      else
        raise
      end
    end
  end
  data[:dbItem][:section] = sec.id
end

###################################################################################################
def scrubSectionsAndIssues()
  if !$preindexMode
    # Remove orphaned sections and issues (can happen when items change)
    $dbMutex.synchronize {
      DB.run("delete from sections where id not in (select distinct section from items where section is not null)")
      DB.run("delete from issues where id not in (select distinct issue_id from sections where issue_id is not null)")
    }
  end
end

###################################################################################################
def updateDbItem(data)
  itemID = data[:dbItem][:id]

  # Delete any existing data related to this item, except the item record itself (which is used
  # as a foreign key in stats tables).
  ItemAuthor.where(item_id: itemID).delete
  ItemContrib.where(item_id: itemID).delete
  UnitItem.where(item_id: itemID).delete
  data['dbSection'].nil? and Item.where(id: itemID).update(section: nil)

  # Insert (or update) the issue and section
  updateIssueAndSection(data)

  # Now create/insert the item, and insert its authors (and other contributors if any)
  data[:dbItem].create_or_update()
  data[:dbAuthors].each { |record| record.save() }
  data[:dbContribs] and data[:dbContribs].each { |record| record.save }
  data[:dbArchiveMeta].create_or_update()

  # Link the item to its units
  done = Set.new
  aorder = 10000
  data[:units].each_with_index { |unitID, order|
    if !done.include?(unitID)
      UnitItem.create(
        :unit_id => unitID,
        :item_id => itemID,
        :ordering_of_units => order,
        :is_direct => true
      )
      done << unitID

      $unitAncestors[unitID].each { |ancestor|
        if !done.include?(ancestor)
          UnitItem.create(
            :unit_id => ancestor,
            :item_id => itemID,
            :ordering_of_units => aorder,  # maybe should this column allow null?
            :is_direct => false
          )
          aorder += 1
          done << ancestor
        end
      }
    end
  }
end

###################################################################################################
def submitBatch(batch)
  # Try for 10 minutes max. CloudSearch seems to go awol fairly often.
  startTime = Time.now
  begin
    $csClient.upload_documents(documents: batch[:idxData], content_type: "application/json")
  rescue Exception => res
    if res.inspect =~ /Http(408|5\d\d)Error|ReadTimeout|ServiceUnavailable/ && (Time.now - startTime < 10*60)
      puts "Will retry in 30 sec, response was: #{res}"
      sleep 30; puts "Retrying."; retry
    end
    puts "Unable to retry: #{res.inspect}, elapsed=#{Time.now - startTime}"
    raise
  end
end

###################################################################################################
def processBatch(batch)
  puts "Processing batch: nItems=#{batch[:items].size}, size=#{batch[:idxDataSize]}."

  # Finish the data buffer, and send to AWS. Note that in $noCloudSearchMode, we shouldn't have
  # any batch data anyway, since the digest logic above reverts to the old digest.
  if !$noCloudSearchMode
    batch[:idxData] << "]"
    submitBatch(batch)
  end

  # Now that we've successfully added the documents to AWS CloudSearch, insert records into
  # our database. For efficiency, do all the records in a single transaction.
  $dbMutex.synchronize {
    DB.transaction do
      batch[:items].each { |data| updateDbItem(data) }
    end
  }

  # Periodically scrub out orphaned sections and issues
  $scrubCount += 1
  if $scrubCount > 5
    scrubSectionsAndIssues()
    $scrubCount = 0
  end

  # Update status
  $nProcessed += batch[:items].size
  puts "#{$nProcessed} processed + #{$nUnchanged} unchanged + #{$nSkipped} " +
       "skipped = #{$nProcessed + $nUnchanged + $nSkipped} of #{$nTotal} total"
end

###################################################################################################
# Process every batch in our queue
def processAllBatches
  Thread.current[:name] = "batch thread"  # label all stdout from this thread
  loop do
    # Grab a batch from the input queue
    batch = $batchQueue.pop
    batch or break

    # And process it
    processBatch(batch)
  end
end

###################################################################################################
def getShortArk(arkStr)
  arkStr =~ %r{^ark:/?13030/(qt\w{8})$} and return $1
  arkStr =~ /^(qt\w{8})$/ and return arkStr
  arkStr =~ /^\w{8}$/ and return "qt#{arkStr}"
  raise("Can't parse ark from #{arkStr.inspect}")
end

###################################################################################################
def cacheAllUnits()
  # Build a list of all valid units
  $allUnits = Unit.map { |unit| [unit.id, unit] }.to_h

  # Build a cache of unit ancestors and children
  $unitAncestors = Hash.new { |h,k| h[k] = [] }
  $unitChildren = Hash.new { |h,k| h[k] = [] }
  UnitHier.order(:ordering).each { |hier|
    $unitAncestors[hier.unit_id] << hier.ancestor_unit
    hier.is_direct and $unitChildren[hier.ancestor_unit] << hier.unit_id
  }
end

###################################################################################################
def createPersonArk(name, email)
  # Determine the EZID metadata
  who = email ? "#{name} <#{email}>" : name
  meta = { 'erc.what' => normalizeERC("Internal eScholarship agent ID"),
           'erc.who'  => "#{normalizeERC(name)} <#{normalizeERC(email)}>",
           'erc.when' => DateTime.now.iso8601 }

  # Mint it the new ID
  resp = Ezid::Identifier.mint(nil, meta)
  return resp.id
end

###################################################################################################
# Connect people to authors
def connectAuthors

  # Skip if all authors were already connected
  unconnectedAuthors = ItemAuthor.where(Sequel.lit("attrs->'$.email' is not null and person_id is null"))
  nTodo = unconnectedAuthors.count
  nTodo > 0 or return

  # First, record existing email -> person correlations
  puts "Connecting items/authors to people."
  emailToPerson = {}
  Person.where(Sequel.lit("attrs->'$.email' is not null")).each { |person|
    attrs = JSON.parse(person.attrs)
    next if attrs['forwarded_to']
    Set.new([attrs['email']] + (attrs['prev_emails'] || [])).each { |email|
      #if emailToPerson.key?(email) && emailToPerson[email] != person.id
      #  puts "Warning: multiple matching people for email #{email.inspect}"
      #end
      emailToPerson[email] = person.id
    }
  }

  # Then connect all unconnected authors to people
  nDone = 0
  unconnectedAuthors.each { |auth|
    DB.transaction {
      authAttrs = JSON.parse(auth.attrs)
      email = authAttrs["email"].downcase
      person = emailToPerson[email]
      (nDone % 1000) == 0 and puts "Connecting items/authors to people: #{nDone} / #{nTodo}"
      if !person
        person = createPersonArk(authAttrs["name"] || "unknown", email)
        Person.create(id: person, attrs: { email: email }.to_json)
        emailToPerson[email] = person
      end
      ItemAuthor.where(item_id: auth.item_id, ordering: auth.ordering).update(person_id: person)
      nDone += 1
    }
  }
  puts "Connecting items/authors to people: #{nDone} / #{nTodo}"
end

###################################################################################################
# Fix duplicate 'people' records created by race condition.
def fixDupePeople
  puts "Scanning for unconnected authors."
  connectAuthors  # make sure all newly converted (or reconverted) items have author->people links

  puts "Scanning for referenced people."
  referencedPeople = Set.new
  ItemAuthor.where(Sequel.lit("person_id is not null")).each { |row|
    row[:person_id] and referencedPeople << row[:person_id]
  }

  puts "Scanning for duplicate people."
  emailToPeople = Hash.new { |h,k| h[k] = Set.new }
  Person.where(Sequel.lit("attrs->'$.email' is not null")).each { |person|
    attrs = JSON.parse(person.attrs)
    next if attrs['forwarded_to']
    Set.new([attrs['email']] + (attrs['prev_emails'] || [])).each { |email|
      emailToPeople[email.downcase] << person.id
    }
  }

  puts "Change phase starting."
  DB.transaction {
    emailToPeople.each { |email, people|
      next if people.size == 1

      keep = people & referencedPeople
      keep.empty? and keep << people.to_a.sort[0]

      toss = people - keep
      if !toss.empty?
        puts "#{email}: keep=#{keep.to_a.join(";")} toss=#{toss.to_a.join(";")}"
        toss.each { |id| Person[id].delete }
      end

      if keep.size > 1
        sorted = keep.to_a.sort
        target = sorted[0]
        remap = sorted[1..-1]
        puts "#{email}: target=#{target} remap=#{remap.join(";")}"
        remap.each { |source|
          ItemAuthor.where(person_id: source).update(person_id: target)
        }
      end
    }
  }
end

###################################################################################################
# Main driver for item conversion
def convertAllItems(arks)
  # Let the user know what we're doing
  puts "Converting #{arks=="ALL" ? "all" : "selected"} items."

  cacheAllUnits()

<<<<<<< HEAD
  # Make sure to do this critical work periodically
  genAllStruct()
=======
  # Normally loop runs once, but in rescan mode it's multiple times.
  rescanBase = ""
  while true

    # Make sure to do this critical work periodically during normal conversion
    if !$noLockMode && !$preindexMode
      genAllStruct()
    end

    # Fire up threads for doing the work in parallel
    Thread.abort_on_exception = true
    indexThread = Thread.new { indexAllItems }
    batchThread = Thread.new { processAllBatches }
    splashThread = Thread.new { splashFromQueue }

    if $preindexMode
      arks.each { |ark|
        ark =~ /^qt\w{8}$/ or raise("Invalid ark #{ark.inspect}")
        $indexQueue << [ark, nil]
      }
    else

      # Count how many total there are, for status updates
      $nTotal = DB.fetch("SELECT count(*) as total FROM index_states WHERE index_name='erep'").first[:total]

      # If we've been asked to rescan everything, do so in batches.
      if $rescanMode
        if arks == 'ALL'
          redoSet = Item.where{ id > rescanBase }.limit(RESCAN_SET_SIZE)
          $skipTo and redoSet = redoSet.where{ id >= $skipTo }
          $skipTo = nil
          redoSet.update(:last_indexed => nil)
          rescanBase = redoSet.map(:id).max
          puts "Rescan reset, nextbase=#{rescanBase.inspect}."
        else
          rescanBase = nil
        end
      end

      # Figure out latest timestamp of any item that needs reindexing
      if !$rescanMode && arks == "ALL"
        startTime = DB.fetch(%{
          select min(time) as min_time from index_states
          where index_name = 'erep'
          and item_id not in (select id from items where last_indexed is not null)
          or item_id in (
            select id from items
            join index_states on items.id = index_states.item_id
            and index_name = 'erep'
            where unix_timestamp(items.last_indexed) != index_states.time)
        }).first[:min_time]
        if !startTime
          puts "No items need reindexing."
          return
        end
      else
        startTime = nil
      end

      # Grab the timestamps of all relevant items, for speed
      allItemTimes = (arks=="ALL" ? Item : Item.where(id: arks.to_a)).select(:id, :last_indexed)
      if startTime
        allItemTimes = allItemTimes.where(Sequel.lit("last_indexed >= #{startTime}"))
      end
      allItemTimes = allItemTimes.to_hash(:id, :last_indexed)
>>>>>>> dc7845b6

  # Fire up threads for doing the work in parallel
  Thread.abort_on_exception = true
  indexThread = Thread.new { indexAllItems }
  batchThread = Thread.new { processAllBatches }

  arks.each { |ark|
    ark =~ /^qt\w{8}$/ or raise("Invalid ark #{ark.inspect}")
    $indexQueue << ark
  }
  $indexQueue << nil  # end-of-queue

  # Wait for everything to work its way through the queues.
  indexThread.join
  if !$testMode && !$preindexMode && !($hostname =~ /-dev|-stg/)
    connectAuthors  # make sure all newly converted (or reconverted) items have author->people links
  end
  batchThread.join

  $nTotal > 0 and scrubSectionsAndIssues() # one final scrub
end

###################################################################################################
def flushInfoBatch(batch, force = false)
  if !batch[:dbUpdates].empty? && (force || batch[:idxDataSize] > MAX_BATCH_SIZE)
    puts "Submitting batch with #{batch[:dbUpdates].length} info records."
    batch[:idxData] << "]"
    submitBatch(batch)

    # Now that the data is in AWS, update the DB records.
    DB.transaction {
      batch[:dbUpdates].each { |func| func.call }
    }

    # And clear out the batch for the next round
    batch[:dbUpdates] = []
    batch[:idxData] = "["
    batch[:idxDataSize] = 0
  end
end

###################################################################################################
def indexUnit(row, batch)

  # Create JSON for the full text index
  unitID = row[:id]
  oldDigest = row[:index_digest]
  idxItem = {
    type:          "add",   # in CloudSearch land this means "add or update"
    id:            "unit:#{unitID}",
    fields: {
      text:          row[:name],
      is_info:       1
    }
  }

  # Determine campus(es), department(s), and journal(s) by tracing the unit connnections.
  addIdxUnits(idxItem, [unitID])

  idxData = JSON.generate(idxItem)
  idxDigest = Digest::MD5.base64digest(idxData)
  if oldDigest && oldDigest == idxDigest
    #puts "Unchanged: unit #{unitID}"
  else
    puts "#{oldDigest ? "Changed" : "New"}: unit #{unitID}"

    # Now add this item to the batch
    batch[:dbUpdates].empty? or batch[:idxData] << ",\n"  # Separator between records
    batch[:idxData] << idxData
    batch[:idxDataSize] += idxData.bytesize
    batch[:dbUpdates] << lambda {
      if oldDigest
        InfoIndex.where(unit_id: unitID, page_slug: nil, freshdesk_id: nil).update(index_digest: idxDigest)
      else
        InfoIndex.new { |info|
          info[:unit_id] = unitID
          info[:page_slug] = nil
          info[:freshdesk_id] = nil
          info[:index_digest] = idxDigest
        }.save
      end
    }
  end
end

###################################################################################################
def indexPage(row, batch)

  # Create JSON for the full text index
  unitID = row[:unit_id]
  slug = row[:slug]
  oldDigest = row[:index_digest]
  attrs = JSON.parse(row[:attrs])
  text = "#{$allUnits[unitID][:name]}\n#{row[:name]}\n#{row[:title]}\n"
  htmlText = attrs["html"]
  if htmlText
    buf = []
    traverseText(stringToXML(htmlText), buf)
    text += translateEntities(buf.join("\n"))
  end

  idxItem = {
    type:          "add",   # in CloudSearch land this means "add or update"
    id:            "page:#{unitID}:#{slug.gsub(%r{[^-a-zA-Z0-9\_\/\#\:\.\;\&\=\?\@\$\+\!\*'\(\)\,\%]}, '_')}",
    fields: {
      text:        text,
      is_info:     1
    }
  }

  # Determine campus(es), department(s), and journal(s) by tracing the unit connnections.
  addIdxUnits(idxItem, [unitID])

  idxData = JSON.generate(idxItem)
  idxDigest = Digest::MD5.base64digest(idxData)
  if oldDigest && oldDigest == idxDigest
    #puts "Unchanged: page #{unitID}:#{slug}"
  else
    puts "#{row[:index_digest] ? "Changed" : "New"}: page #{unitID}:#{slug}"

    # Now add this item to the batch
    batch[:dbUpdates].empty? or batch[:idxData] << ",\n"  # Separator between records
    batch[:idxData] << idxData
    batch[:idxDataSize] += idxData.bytesize
    batch[:dbUpdates] << lambda {
      if oldDigest
        InfoIndex.where(unit_id: unitID, page_slug: slug, freshdesk_id: nil).update(index_digest: idxDigest)
      else
        InfoIndex.new { |info|
          info[:unit_id] = unitID
          info[:page_slug] = slug
          info[:freshdesk_id] = nil
          info[:index_digest] = idxDigest
        }.save
      end
    }
  end
end

###################################################################################################
def deleteIndexUnit(unitID, batch)
  puts "Deleted: unit #{unitID}"
  idxItem = {
    type:          "delete",
    id:            "unit:#{unitID}"
  }
  idxData = JSON.generate(idxItem)
  batch[:dbUpdates].empty? or batch[:idxData] << ",\n"  # Separator between records
  batch[:idxData] << idxData
  batch[:idxDataSize] += idxData.bytesize
  batch[:dbUpdates] << lambda {
    InfoIndex.where(unit_id: unitID, page_slug: nil, freshdesk_id: nil).delete
  }
end

###################################################################################################
def deleteIndexPage(unitID, slug, batch)
  puts "Deleted: page #{unitID}:#{slug}"
  idxItem = {
    type:          "delete",
    id:            "page:#{unitID}:#{slug}"
  }
  idxData = JSON.generate(idxItem)
  batch[:dbUpdates].empty? or batch[:idxData] << ",\n"  # Separator between records
  batch[:idxData] << idxData
  batch[:idxDataSize] += idxData.bytesize
  batch[:dbUpdates] << lambda {
    InfoIndex.where(unit_id: unitID, page_slug: slug, freshdesk_id: nil).delete
  }
end

###################################################################################################
# Update the CloudSearch index for all info pages
def indexInfo()
  # Let the user know what we're doing
  puts "Checking and indexing info pages."

  # Build a list of all valid units
  cacheAllUnits()

  # First, the units that are new or changed
  batch = { dbUpdates: [], idxData: "[", idxDataSize: 0 }
  Unit.left_join(:info_index, unit_id: :id, page_slug: nil, freshdesk_id: nil).
       select(Sequel[:units][:id], :name, :page_slug, :freshdesk_id, :index_digest).each { |row|
    indexUnit(row, batch)
  }

  # Then the pages that are new or changed
  Page.left_join(:info_index, unit_id: :unit_id, page_slug: :slug).
       select(Sequel[:pages][:unit_id], :name, :title, :slug, :attrs, :index_digest).each { |row|
    indexPage(row, batch)
  }

  # Delete excess units and pages
  DB.fetch("SELECT unit_id FROM info_index WHERE page_slug IS NULL AND freshdesk_id IS NULL " +
           "AND NOT EXISTS (SELECT * FROM units WHERE info_index.unit_id = units.id)").each { |row|
    deleteIndexUnit(row[:unit_id], batch)
  }
  DB.fetch("SELECT unit_id, page_slug FROM info_index WHERE page_slug IS NOT NULL " +
           "AND NOT EXISTS (SELECT * FROM pages WHERE info_index.unit_id = pages.unit_id " +
           "                                      AND info_index.page_slug = pages.slug)").each { |row|
    deleteIndexPage(row[:unit_id], row[:page_slug], batch)
  }

  # Flush the last batch
  flushInfoBatch(batch, true)
end

###################################################################################################
def flushDbQueue(queue)
  DB.transaction { queue.each { |func| func.call } }
  queue.clear
end

###################################################################################################
def genDivChildren(xml, parentID, generatedDivs)
  $unitChildren[parentID].each { |unitID|
    if generatedDivs.include?(unitID)
      xml.ptr(ref: unitID)
    else
      unit = $allUnits[unitID]
      unitAttrs = JSON.parse(unit.attrs)
      divAttrs = {id: unitID, label: unit.name, type: unit.type}
      unitAttrs['directSubmit'] and divAttrs[:directSubmit] = unitAttrs['directSubmit']
      unitAttrs['hide'] and divAttrs[:hide] = unitAttrs['hide']
      if unitAttrs['eissn']
        divAttrs[:issn] = unitAttrs['eissn']
      elsif unitAttrs['issn']
        divAttrs[:issn] = unitAttrs['issn']
      end
      unitAttrs['elements_id'] and divAttrs[:elementsID] = unitAttrs['elements_id']
      unitAttrs['is_undergrad'] and divAttrs[:undergrad] = unitAttrs['is_undergrad']
      unitAttrs['submit_datasets'] and divAttrs[:dataSet] = unitAttrs['submit_datasets']
      xml.div(divAttrs) {
        genDivChildren(xml, unitID, generatedDivs)
      }
      generatedDivs << unitID
    end
  }
end

###################################################################################################
# Regenerate the old allStruct.xml file that Subi and eschol4 controller depend upon
def genAllStruct
  cacheAllUnits
  builder = Nokogiri::XML::Builder.new { |xml|
    xml.allStruct {
      genDivChildren(xml, "root", Set.new)
    }
  }

  allStructDir = "/apps/eschol/erep/xtf/style/textIndexer/mapping"
  File.open("#{allStructDir}/allStruct-new.xml", "w") { |io|
    io.write(builder.to_xml)
  }
  File.rename("#{allStructDir}/allStruct-new.xml", "#{allStructDir}/allStruct.xml")
end

###################################################################################################
# Main action begins here

startTime = Time.now

# Pre-index mode: no locking, just update database for one item and get out
if ARGV[0] == "--preindex"
  $preindexMode = $noCloudSearchMode = true
  convertAllItems(Set.new([ARGV[1]]))
  exit 0
end

case ARGV[0]
  when "--items"
    arks = ARGV.select { |a| a =~ /qt\w{8}/ }
    arks.empty? and raise("Must specify item(s) to convert.")
    convertAllItems(Set.new(arks))
  when "--info"
    indexInfo()
  when "--genAllStruct"
    cacheAllUnits
    genAllStruct
  else
    STDERR.puts "Usage: #{__FILE__} {--items arks...|--info|--genAllStruct} [--test] [--force] [--noCloudSearch]"
    exit 1
end

puts "Elapsed: #{Time.now - startTime} sec."
puts "Conversion complete."<|MERGE_RESOLUTION|>--- conflicted
+++ resolved
@@ -1927,76 +1927,10 @@
 
   cacheAllUnits()
 
-<<<<<<< HEAD
   # Make sure to do this critical work periodically
-  genAllStruct()
-=======
-  # Normally loop runs once, but in rescan mode it's multiple times.
-  rescanBase = ""
-  while true
-
-    # Make sure to do this critical work periodically during normal conversion
-    if !$noLockMode && !$preindexMode
-      genAllStruct()
-    end
-
-    # Fire up threads for doing the work in parallel
-    Thread.abort_on_exception = true
-    indexThread = Thread.new { indexAllItems }
-    batchThread = Thread.new { processAllBatches }
-    splashThread = Thread.new { splashFromQueue }
-
-    if $preindexMode
-      arks.each { |ark|
-        ark =~ /^qt\w{8}$/ or raise("Invalid ark #{ark.inspect}")
-        $indexQueue << [ark, nil]
-      }
-    else
-
-      # Count how many total there are, for status updates
-      $nTotal = DB.fetch("SELECT count(*) as total FROM index_states WHERE index_name='erep'").first[:total]
-
-      # If we've been asked to rescan everything, do so in batches.
-      if $rescanMode
-        if arks == 'ALL'
-          redoSet = Item.where{ id > rescanBase }.limit(RESCAN_SET_SIZE)
-          $skipTo and redoSet = redoSet.where{ id >= $skipTo }
-          $skipTo = nil
-          redoSet.update(:last_indexed => nil)
-          rescanBase = redoSet.map(:id).max
-          puts "Rescan reset, nextbase=#{rescanBase.inspect}."
-        else
-          rescanBase = nil
-        end
-      end
-
-      # Figure out latest timestamp of any item that needs reindexing
-      if !$rescanMode && arks == "ALL"
-        startTime = DB.fetch(%{
-          select min(time) as min_time from index_states
-          where index_name = 'erep'
-          and item_id not in (select id from items where last_indexed is not null)
-          or item_id in (
-            select id from items
-            join index_states on items.id = index_states.item_id
-            and index_name = 'erep'
-            where unix_timestamp(items.last_indexed) != index_states.time)
-        }).first[:min_time]
-        if !startTime
-          puts "No items need reindexing."
-          return
-        end
-      else
-        startTime = nil
-      end
-
-      # Grab the timestamps of all relevant items, for speed
-      allItemTimes = (arks=="ALL" ? Item : Item.where(id: arks.to_a)).select(:id, :last_indexed)
-      if startTime
-        allItemTimes = allItemTimes.where(Sequel.lit("last_indexed >= #{startTime}"))
-      end
-      allItemTimes = allItemTimes.to_hash(:id, :last_indexed)
->>>>>>> dc7845b6
+  if !$preindexMode
+    genAllStruct()
+  end
 
   # Fire up threads for doing the work in parallel
   Thread.abort_on_exception = true
