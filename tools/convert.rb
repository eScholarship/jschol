--- conflicted
+++ resolved
@@ -149,11 +149,7 @@
 $hostname = `/bin/hostname`.strip
 $thumbnailServer = case $hostname
   when 'pub-submit-dev'; 'http://pub-submit-dev.escholarship.org'
-<<<<<<< HEAD
-  when 'pub-submit-stg-2a', 'pub-submit-stg-2c'; 'http://pub-submit-stg.escholarship.org'
-=======
   when 'pub-submit-stg-2a', 'pub-submit-stg-2c'; 'https://pub-submit-stg.escholarship.org'
->>>>>>> 055f305a
   when 'pub-submit-prd-2a', 'pub-submit-prd-2c'; 'https://submit.escholarship.org'
   else raise("unrecognized host #{hostname}")
 end
@@ -1703,7 +1699,7 @@
 
     if $rescanMode && rescanBase.nil?
       break
-    elsif !$rescanMode || $preindexMode
+    elsif !$rescanMode
       break
     end
   end
@@ -1988,9 +1984,7 @@
     itemID or break
     Thread.current[:name] = "splash thread: #{itemID}"  # label all stdout from this thread
     begin
-      if !$preindexMode
-        convertPDF(itemID)
-      end
+      convertPDF(itemID)
     rescue Exception => e
       e.is_a?(Interrupt) || e.is_a?(SignalException) and raise
       puts "Exception: #{e} #{e.backtrace}"
@@ -2173,12 +2167,8 @@
 
 # Pre-index mode: no locking, just index one item and get out
 if ARGV[0] == "--preindex"
-<<<<<<< HEAD
   $preindexMode = $noCloudSearchMode = $forceMode = true
   $rescanMode = false # prevent infinite loop
-=======
-  $preindexMode = $noCloudSearchMode = $forceMode = $rescanMode = true
->>>>>>> 055f305a
   convertAllItems(Set.new([ARGV[1]]))
   exit 0
 end
