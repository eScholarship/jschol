#!/usr/bin/env ruby

# This script converts data from old eScholarship into the new eschol5 database.
#
# The "--items" mode converts combined an XTF index dump with the contents of
# UCI metadata files into the items/sections/issues/etc. tables. It is also
# built to be fully incremental.

# Run from the right directory (the parent of the tools dir)
Dir.chdir(File.dirname(File.expand_path(File.dirname(__FILE__))))

# Use bundler to keep dependencies local
require 'rubygems'
require 'bundler/setup'

# Remainder are the requirements for this program
require 'aws-sdk'
require 'date'
require 'digest'
require 'ezid-client'
require 'fastimage'
require 'fileutils'
require 'httparty'
require 'json'
require 'logger'
require 'mimemagic'
require 'mimemagic/overlay' # for Office 2007+ formats
require 'mini_magick'
require 'netrc'
require 'nokogiri'
require 'open3'
require 'ostruct'
require 'pp'
require 'rack'
require 'sanitize'
require 'sequel'
require 'time'
require 'unindent'
require_relative '../util/nailgun.rb'
require_relative '../util/normalize.rb'
require_relative '../util/sanitize.rb'
require_relative '../util/xmlutil.rb'
require_relative './subprocess.rb'

# Max size (in bytes, I think) of a batch to send to AWS CloudSearch.
# According to the docs the absolute limit is 5 megs, so let's back off a
# little bit from that and say 4.5 megs.
MAX_BATCH_SIZE = 4500*1024

# Also, CloudSearch takes a really long time to process huge batches of
# small objects, so limit to 500 per batch.
MAX_BATCH_ITEMS = 500

# Max amount of full text we'll send with any single doc. AWS limit is 1 meg, so let's
# go a little short of that so we've got room for plenty of metadata.
MAX_TEXT_SIZE  = 950*1024

DATA_DIR = "/apps/eschol/erep/data"

TEMP_DIR = "/apps/eschol/eschol5/jschol/tmp"
FileUtils.mkdir_p(TEMP_DIR)

# The main database we're inserting data into
DB = Sequel.connect({
  "adapter"  => "mysql2",
  "host"     => ENV["ESCHOL_DB_HOST"] || raise("missing env ESCHOL_DB_HOST"),
  "port"     => ENV["ESCHOL_DB_PORT"] || raise("missing env ESCHOL_DB_PORT").to_i,
  "database" => ENV["ESCHOL_DB_DATABASE"] || raise("missing env ESCHOL_DB_DATABASE"),
  "username" => ENV["ESCHOL_DB_USERNAME"] || raise("missing env ESCHOL_DB_USERNAME"),
  "password" => ENV["ESCHOL_DB_PASSWORD"] || raise("missing env ESCHOL_DB_HOST") })
$dbMutex = Mutex.new

# Log SQL statements, to aid debugging
File.exists?('convert.sql_log') and File.delete('convert.sql_log')
#DB.loggers << Logger.new('convert.sql_log')

# The old eschol queue database, from which we can get a list of indexable ARKs
QUEUE_DB = Sequel.connect({ adapter: "sqlite",
                            database: "/apps/eschol/erep/xtf/control/db/queues.db",
                            readonly: true,
                            timeout: 30000 })

# The old stats database, from which we can copy item counts
STATS_DB = Sequel.connect({ adapter: "sqlite",
                            database: "/apps/eschol/erep/xtf/stats/stats.db",
                            readonly: true,
                            timeout: 600000 })

# Queues for thread coordination
$indexQueue = SizedQueue.new(100)
$batchQueue = SizedQueue.new(1)  # no use getting very far ahead of CloudSearch
$splashQueue = Queue.new

# Mode to force checking of the index digests (useful when indexing algorithm or unit structure changes)
RESCAN_SET_SIZE = 2000
$rescanMode = ARGV.delete('--rescan')

# Mode to process a single item and just print it out (no inserting or batching)
$testMode = ARGV.delete('--test')

# Mode to override up-to-date test
$forceMode = ARGV.delete('--force')
$forceMode and $rescanMode = true

# Pre-indexing mode (avoids locking, doesn't touch search index)
$preindexMode = false

# Mode to skip CloudSearch indexing and just do db updates
$noCloudSearchMode = ARGV.delete('--noCloudSearch')

# For testing only, skip items <= X, where X is like "qt26s1s6d3"
$skipTo = nil
pos = ARGV.index('--skipTo')
if pos
  ARGV.delete_at(pos)
  $skipTo = ARGV.delete_at(pos)
end

# CloudSearch API client
$csClient = Aws::CloudSearchDomain::Client.new(credentials: Aws::InstanceProfileCredentials.new,
  endpoint: ENV['CLOUDSEARCH_DOC_ENDPOINT'] || raise("missing env CLOUDSEARCH_DOC_ENDPOINT"))

# S3 API client
# Note: we use InstanceProfileCredentials here to avoid picking up ancient
#       credentials file pub-submit-prd:~/.aws/config
$s3Client = Aws::S3::Client.new(credentials: Aws::InstanceProfileCredentials.new,
                                region: ENV['S3_REGION'] || raise("missing env S3_REGION"))
$s3Bucket = Aws::S3::Bucket.new(ENV['S3_BUCKET'] || raise("missing env S3_BUCKET"), client: $s3Client)

# Caches for speed
$allUnits = nil
$unitAncestors = nil
$unitChildren = nil
$issueCoverCache = {}
$issueNumberingCache = {}

# Make puts thread-safe, and prepend each line with the thread it's coming from. While we're at it,
# let's auto-flush the output.
$stdoutMutex = Mutex.new
def puts(*args)
  $stdoutMutex.synchronize {
    Thread.current[:name] and STDOUT.write("[#{Thread.current[:name]}] ")
    super(*args)
    STDOUT.flush
  }
end

###################################################################################################
# Determine the old front-end server to use for thumbnailing
$thumbnailServer = ENV["THUMBNAIL_SERVER"] || raise("missing env THUMBNAIL_SERVER")

# Item counts for status updates
$nSkipped = 0
$nUnchanged = 0
$nProcessed = 0
$nTotal = 0

$scrubCount = 0

$discTbl = {"1540" => "Life Sciences",
            "3566" => "Medicine and Health Sciences",
            "3864" => "Physical Sciences and Mathematics",
            "3525" => "Engineering",
            "1965" => "Social and Behavioral Sciences",
            "1481" => "Arts and Humanities",
            "1573" => "Law",
            "3688" => "Business",
            "2932" => "Architecture",
            "3579" => "Education"}

$issueRightsCache = {}

$oaPolicyDate = { lbnl:    "2015-10-01",
                  ucsf:    "2012-05-21",
                  ucop:    nil,  # not included for now; maybe will be: 2015-10-23
                  anrcs:   nil,  # not included for now
                  default: "2013-07-24" }

###################################################################################################
# Configure EZID API for minting arks for people
Ezid::Client.configure do |config|
  (ezidCred = Netrc.read['ezid.cdlib.org']) or raise("Need credentials for ezid.cdlib.org in ~/.netrc")
  config.user = ezidCred[0]
  config.password = ezidCred[1]
  config.default_shoulder = ENV["PEOPLE_ARK_SHOULDER"] || raise("missing env PEOPLE_ARK_SHOULDER")
end

###################################################################################################
# Monkey-patch to nicely ellide strings.
class String
  # https://gist.github.com/1168961
  # remove middle from strings exceeding max length.
  def ellipsize(options={})
    max = options[:max] || 40
    delimiter = options[:delimiter] || "..."
    return self if self.size <= max
    remainder = max - delimiter.size
    offset = remainder / 2
    (self[0,offset + (remainder.odd? ? 1 : 0)].to_s + delimiter + self[-offset,offset].to_s)[0,max].to_s
  end unless defined? ellipsize
end

require_relative './models.rb'
require_relative '../splash/splashGen.rb'

###################################################################################################
$issueBuyLinks = Hash[*File.readlines("/apps/eschol/erep/xtf/style/textIndexer/mapping/buyLinks.txt", 
                                      :encoding => 'UTF-8').map { |line|
  line =~ %r{^.*entity=(.*);volume=(.*);issue=(.*)\|(.*?)\s*$} ? ["#{$1}:#{$2}:#{$3}", $4] : [nil, line]
}.flatten]
# Retain buy-link overrides in eschol5
Issue.where(Sequel.lit("attrs->'$.buy_link' is not null")).each { |record|
  $issueBuyLinks["#{record.unit_id}:#{record.volume}:#{record.issue}"] = JSON.parse(record.attrs)['buy_link']
}

###################################################################################################
# Upload an asset file to S3 (if not already there), and return the asset ID. Attaches a hash of
# metadata to it.
def putAsset(filePath, metadata)

  # Calculate the sha256 hash, and use it to form the s3 path
  md5sum    = Digest::MD5.file(filePath).hexdigest
  sha256Sum = Digest::SHA256.file(filePath).hexdigest
  s3Path = "#{ENV['S3_PREFIX'] || raise("missing env S3_PREFIX")}/binaries/#{sha256Sum[0,2]}/#{sha256Sum[2,2]}/#{sha256Sum}"

  # If the S3 file is already correct, don't re-upload it.
  obj = $s3Bucket.object(s3Path)
  if !obj.exists? || obj.etag != "\"#{md5sum}\""
    #puts "Uploading #{filePath} to S3."
    obj.put(body: File.new(filePath),
            metadata: metadata.merge({
              original_path: filePath.sub(%r{.*/([^/]+/[^/]+)$}, '\1'), # retain only last directory plus filename
              mime_type: MimeMagic.by_magic(File.open(filePath)).to_s
            }))
    # 2018-06-01: Is AWS introducing a introducing a new kind of etag? This occasionally fails.
    # obj.etag == "\"#{md5sum}\"" or raise("S3 returned md5 #{resp.etag.inspect} but we expected #{md5sum.inspect}")
  end

  return sha256Sum
end

###################################################################################################
# Upload an image to S3, and return hash of its attributes. If a block is supplied, it will receive
# the dimensions first, and have a chance to raise exceptions on them.
def putImage(imgPath, &block)
  mimeType = MimeMagic.by_magic(File.open(imgPath))
  if mimeType.subtype == "svg+xml"
    # Special handling for SVG images -- no width/height
    return { asset_id: putAsset(imgPath, {}),
             image_type: mimeType.subtype
           }
  else
    mimeType && mimeType.mediatype == "image" or raise("Non-image file #{imgPath}")
    dims = FastImage.size(imgPath)
    block and block.yield(dims)
    return { asset_id: putAsset(imgPath, { width: dims[0].to_s, height: dims[1].to_s }),
             image_type: mimeType.subtype,
             width: dims[0],
             height: dims[1]
           }
  end
end

###################################################################################################
def arkToFile(ark, subpath, root = DATA_DIR)
  shortArk = getShortArk(ark)
  path = "#{root}/13030/pairtree_root/#{shortArk.scan(/\w\w/).join('/')}/#{shortArk}/#{subpath}"
  return path.sub(%r{^/13030}, "13030").gsub(%r{//+}, "/").gsub(/\bbase\b/, shortArk).sub(%r{/+$}, "")
end

###################################################################################################
# Traverse XML, looking for indexable text to add to the buffer.
def traverseText(node, buf)
  return if node['meta'] == "yes" || node['index'] == "no"
  node.text? and buf << node.to_s.strip
  node.children.each { |child| traverseText(child, buf) }
end

###################################################################################################
def grabText(itemID, contentType)
  buf = []
  textCoordsPath = arkToFile(itemID, "rip/base.textCoords.xml")
  htmlPath = arkToFile(itemID, "content/base.html")
  if contentType == "application/pdf" && File.file?(textCoordsPath)
    traverseText(fileToXML(textCoordsPath), buf)
  elsif contentType == "text/html" && File.file?(htmlPath)
    traverseText(fileToXML(htmlPath), buf)
  elsif contentType.nil?
    return ""
  else
    #puts "Warning: no text found"
    return ""
  end
  return translateEntities(buf.join("\n"))
end

###################################################################################################
# Empty out an index batch
def emptyBatch(batch)
  batch[:items] = []
  batch[:idxData] = "["
  batch[:idxDataSize] = 0
  return batch
end

###################################################################################################
# Given a list of units, figure out which campus(es), department(s), and journal(s) are responsible.
def traceUnits(units)
  firstCampus = nil
  campuses    = Set.new
  departments = Set.new
  journals    = Set.new
  series      = Set.new

  done = Set.new
  units = units.clone   # to avoid trashing the original list
  while !units.empty?
    unitID = units.shift
    if !done.include?(unitID)
      unit = $allUnits[unitID]
      if !unit
        puts "Warning: skipping unknown unit #{unitID.inspect}"
        next
      end
      if unit.type == "journal"
        journals << unitID
      elsif unit.type == "campus"
        firstCampus ||= unitID
        campuses << unitID
      elsif unit.type == "oru"
        departments << unitID
      elsif unit.type =~ /series$/
        series << unitID
      end
      units += $unitAncestors[unitID]
    end
  end

  return [firstCampus, campuses.to_a, departments.to_a, journals.to_a, series.to_a]
end

###################################################################################################
def parseDate(str)
  text = str
  text or return nil
  begin
    if text =~ /^([123]\d\d\d)([01]\d)([0123]\d)$/  # handle date missing its dashes
      text = "#{$1}-#{$2}-#{$3}"
    elsif text =~ /^\d\d\d\d$/   # handle data with no month or day
      text = "#{text}-01-01"
    elsif text =~ /^\d\d\d\d-\d\d$/   # handle data with no day
      text = "#{text}-01"
    end
    ret = Date.strptime(text, "%Y-%m-%d")  # throws exception on bad date
    ret.year > 1000 && ret.year < 4000 and return ret.iso8601
  rescue
    begin
      text.sub! /-02-(29|30|31)$/, "-02-28" # Try to fix some crazy dates
      ret = Date.strptime(text, "%Y-%m-%d")  # throws exception on bad date
      ret.year > 1000 && ret.year < 4000 and return ret.iso8601
    rescue
      # pass
    end
  end

  puts "Warning: invalid date: #{str.inspect}"
  return nil
end

###################################################################################################
# Take a UCI author and make it into a string for ease of display.
def formatAuthName(auth)
  str = ""
  fname, lname = auth.text_at("./fname"), auth.text_at("./lname")
  if lname && fname
    str = "#{lname}, #{fname}"
    mname, suffix = auth.text_at("./mname"), auth.text_at("./suffix")
    mname and str += " #{mname}"
    suffix and str += ", #{suffix}"
  elsif fname
    str = fname
  elsif lname
    str = lname
  elsif auth.text_at("./email")  # special case
    str = auth.text_at("./email")
  else
    str = auth.text.strip
    str.empty? and return nil # ignore all-empty author
    puts "Warning: can't figure out author #{auth}"
  end
  return str
end

###################################################################################################
# Try to get fine-grained author info from UCIngest metadata
def getAuthors(metaEls, role)
  result = metaEls.map { |el|
    if el.name == "organization"
      { name: el.text, organization: el.text }
    elsif %w{author editor advisor}.include?(el.name)
      data = { name: formatAuthName(el) }
      el.children.each { |sub|
        text = sub.text.strip
        next if text.empty?
        data[(sub.name == "identifier") ? (sub.attr('type') + "_id").to_sym : sub.name.to_sym] = text
      }
      data && !data[:name].nil? ? data : nil
    else
      raise("Unknown element #{el.name.inspect} within UCIngest authors")
    end
  }.select{ |v| v }
  role != "author" and result.each { |data| data[:role] = role }
  return result
end

###################################################################################################
def mimeTypeToSummaryType(mimeType)
  if mimeType
    mimeType.mediatype == "audio" and return "audio"
    mimeType.mediatype == "video" and return "video"
    mimeType.mediatype == "image" and return "images"
    mimeType.subtype == "zip" and return "zip"
  end
  return "other files"
end

###################################################################################################
def closeTempFile(file)
  begin
    file.close
    rescue Exception => e
    # ignore
  end
  file.unlink
end

###################################################################################################
def generatePdfThumbnail(itemID, inMeta, existingItem)
  begin
    pdfPath = arkToFile(itemID, "content/base.pdf")
    File.exist?(pdfPath) or return nil
    pdfTimestamp = File.mtime(pdfPath).to_i
    cover = inMeta.at("./content/cover/file[@path]")
    cover and coverPath = arkToFile(itemID, cover[:path])
    if (coverPath and File.exist?(coverPath))
      tempFile0 = Tempfile.new("thumbnail")
      # perform appropriate 90 degree rotation on the image to orient the image for correct viewing 
      MiniMagick::Tool::Convert.new do |convert|
        convert << coverPath 
        convert.auto_orient
        convert << tempFile0.path
      end
      temp1 = MiniMagick::Image.open(tempFile0.path)
      # Resize to 150 pixels wide if bigger than that 
      if (temp1.width > 150)
        temp1.resize (((150.0/temp1.width.to_i).round(4) * 100).to_s + "%")
        tempFile1 = Tempfile.new("thumbnail")
        begin
          temp1.write(tempFile1) 
          data = putImage(tempFile1.path)
        ensure
          closeTempFile(tempFile1)
        end
      else
        data = putImage(coverPath)
      end
      closeTempFile(tempFile0)
      data[:timestamp] = pdfTimestamp
      data[:is_cover] = true
      return data
    else
      existingThumb = existingItem ? JSON.parse(existingItem.attrs)["thumbnail"] : nil
      if existingThumb && existingThumb["timestamp"] == pdfTimestamp && !$rescanMode && !$forceMode
        # Rebuilding to keep order of fields consistent
        return { asset_id:   existingThumb["asset_id"],
                 image_type: existingThumb["image_type"],
                 width:      existingThumb["width"].to_i,
                 height:     existingThumb["height"].to_i,
                 timestamp:  existingThumb["timestamp"].to_i
                }
      end
      # Rip 1st page
      url = "#{$thumbnailServer}/uc/item/#{itemID.sub(/^qt/, '')}?image.view=generateImage;imgWidth=121;pageNum=1"
      response = HTTParty.get(url)
      response.code.to_i == 200 or raise("Error generating thumbnail: HTTP #{response.code}: #{response.message}")
      tempFile2 = Tempfile.new("thumbnail")
      begin
        tempFile2.write(response.body)
        tempFile2.close
        data = putImage(tempFile2.path) { |dims|
          dims[0] == 121 or raise("Got thumbnail width #{dims[0]}, wanted 121")
          dims[1] < 300 or raise("Got thumbnail height #{dims[1]}, wanted less than 300")
        }
        data[:timestamp] = pdfTimestamp
        return data
      ensure
        closeTempFile(tempFile2)
      end
    end
  rescue Exception => e
    puts "Warning: error generating thumbnail: #{e}: #{e.backtrace.join("; ")}"
    return nil
  end
end

###################################################################################################
# From https://rosettacode.org/wiki/Longest_Common_Substring#Ruby
def longest_common_substring(a,b)
  lengths = Array.new(a.length){Array.new(b.length, 0)}
  greatestLength = 0
  output = ""
  a.each_char.with_index do |x,i|
    b.each_char.with_index do |y,j|
      next if x != y
      lengths[i][j] = (i.zero? || j.zero?) ? 1 : lengths[i-1][j-1] + 1
      if lengths[i][j] > greatestLength
        greatestLength = lengths[i][j]
        output = a[i - greatestLength + 1, greatestLength]
      end
    end
  end
  output
end

###################################################################################################
def parseCustomTOC(itemID)
  file = arkToFile(itemID, "meta/base.toc.xml")
  File.exist?(file) or return nil
  input = fileToXML(file).root
  divs = input.xpath("div") + input.xpath("fm/div") + input.xpath("body/div") + input.xpath("bm/div")
  return { source: "custom",
           divs: divs.map { |div|
             { title: (div[:type] == 'chapter' && div[:num] && !(div[:title] =~ /chapter/i)) ?
                        "Chapter #{div[:num]}. #{div[:title]}" : div[:title],
               page: div[:page]
             }
           }
         }
end

###################################################################################################
def filterTOCDivs(divs)

  # Remove duplicate lines, e.g. qt00h9x985:
  #   1. Introduction #1,0,842
  #   1. Introduction #2,54,781
  #   1. Introduction #2,54,781
  divs = divs.map.with_index { |div, idx|
    (idx >= 1 && div[:title] == divs[idx-1][:title]) ? nil : div
  }.compact

  # Remove "link_" lines, e.g. qt01g5w8m8:
  #   link_CR1        #16
  #   link_CR2        #17
  divs.reject! { |div| div[:title] =~ /^link/ }

  # Remove "p. " lines, e.g. qt01w2r6sh:
  #   p. 36
  #   p. 37
  divs.reject! { |div| div[:title] =~ /^p\b/i }

  # Remove individual references, e.g. qt0243w7p5
  #   Reference 1
  #   Reference 2
  #   Reference 3
  divs.reject! { |div| div[:title] =~ /^reference[ _]\d/i }

  # Remove probable filename extensions, e.g. qt03n8h3g9:
  #   01_intro_pages_16.doc.pdf       #1,0,796
  #   02_Chapter1_19.doc.pdf  #17,0,796
  #   03_Chapter2_24.doc.pdf  #36,0,796
  #   04_Chapter3_28.doc.pdf  #60,0,796
  #   05_Chapter4_33.doc.pdf  #89,0,796
  #   06_Chapter5_23.doc.pdf  #122,0,796
  #   07_Chapter6_6.doc.pdf   #149,0,796
  #   08_Chapter7.doc.pdf     #158,0,796
  #   09_References_12.doc.pdf        #165,0,796
  divs.each { |div| div[:title].sub!(/(\.\w{3,4}){1,2}$/, '') }

  # Remove very short lines
  divs.reject! { |div| div[:title].length < 4 }

  # If there's a single starting level-0 div, remove it. e.g. t0353w3wm:
  #    Prognostic Significance of the^MNon–Size-Based AJCC T2 Descriptors      #1,0,684
  #            Materials and Methods   #2,0,590
  #            Results #3,0,539
  #            Discussion      #5,0,487
  #            References      #7,0,319
  if divs.length > 4 && divs[0][:level] == 0 && divs[1..-1].map{|div| div[:level]}.min > 0
    divs.shift
  end

  # If the top level has too few entries, try second level
  if divs.select{ |div| div[:level] == 0 }.length >= 4
    divs = divs.select{ |div| div[:level] == 0 }
  elsif divs.select{ |div| div[:level] <= 1 }.length >= 4
    divs = divs.select{ |div| div[:level] <= 1 }
  else
    divs = divs.select{ |div| div[:level] <= 2 }
  end

  # The divs should be fairly different, e.g. the following (from qt2nw4p6dt) is bad:
  #   Arens2007-Assessment-of indoor-environments-Keynote, Roomvent-2007 WITH FOOTERS-1       #1,0,796
  #   Arens2007-Assessment-of indoor-environments-Keynote, Roomvent-2007 WITH FOOTERS-2       #2,0,796
  #   Arens2007-Assessment-of indoor-environments-Keynote, Roomvent-2007 WITH FOOTERS-3       #3,0,796
  #   Arens2007-Assessment-of indoor-environments-Keynote, Roomvent-2007 WITH FOOTERS-4       #4,0,796
  #   Arens2007-Assessment-of indoor-environments-Keynote, Roomvent-2007 WITH FOOTERS-5       #5,0,796
  #   ...
  reasons = []
  totalSame = 0
  (0..(divs.length-2)).each { |idx|
    thisTitle = divs[idx][:title].gsub(/(chapter|appendix|table|figure|section)[\s_]+/i,'')   # "chapter 1", "chapter 2" etc ok
    nextTitle = divs[idx+1][:title].gsub(/(chapter|appendix|table|figure|section)[\s_]+/i,'')
    lcs = longest_common_substring(thisTitle, nextTitle)
    totalSame += lcs.length / (thisTitle.length + 0.001)
  }
  avgSame = totalSame / (divs.length-1 + 0.001)
  avgSame > 0.6 and reasons << "Entries are too uniform (avgSame=#{(avgSame * 100).round(1)}%)"

  # Some things are too wordy to be a real TOC, e.g. qt03h468n4:
  #   Young adults encounter a wide array of hardships that provide significant developmental challenges and opportunities (Arnett, 2000; Collins & van Dulmen, 2006; Vollrath, 2000). In a nationally representative study in the United States, young adults r...   #10,105,619
  #   Fortunately, research on the social contexts of coping is thriving (Lakey & Orehek 2011; Mikulincer & Shaver, 2009; Thoits, 2011). Empirical findings suggest that the type of social support offered, such as instrumental help or emotional reassurance,...   #10,105,343
  #   The more we understand particular sources of social support for young adults, the more it becomes important to understand the processes that connect the sources. One issue that has recently attracted the field’s attention concerns the fit between the...   #11,105,702
  totalWords = 0
  divs.each { |div| totalWords += div[:title].split(/\s+/).length }
  avgWords = totalWords / (divs.length + 0.001)
  avgWords > 10 and reasons << "Entries are too wordy (avgWords=#{avgWords.round(1)})"

  # Make sure we ended up with something interesting.
  divs.length < 4 and reasons << "Not enough entries (#{divs.length})"
  divs.length > 40 and reasons << "Too many entries (#{divs.length})"

  if !reasons.empty?
    puts "Warning: Unusable TOC (#{reasons.join("; ")})"
  else
    puts "Usable TOC. avgWords=#{avgWords.round(1)} avgSame=#{(avgSame * 100).round(1)}%"
  end

  # Don't output the 'level' in the final data
  divs.each{ |div| div.delete(:level) }
  #puts "Divs (count=#{divs.length} avgWords=#{avgWords.round(1)} avgSame=#{(avgSame * 100).round(1)}%):"; pp divs
  return reasons.empty? ? divs : nil

end

###################################################################################################
def generateHtmlTOC(itemID)
  htmlPath = arkToFile(itemID, "content/base.html")
  File.exist?(htmlPath) or return nil
  htmlDoc = Nokogiri::HTML(File.open(htmlPath), &:noblanks)
  divs = []
  prev = nil
  htmlDoc.traverse { |node|
    if node.name =~ /^h(\d)/ && prev && prev.name == "a" && prev[:name]
      div = { level: $1.to_i,
              title: node.inner_html.gsub(%r{<[^>]+>}, ''),
              anchor: prev[:name] }
      divs << div
    elsif node.name =~ /^text|font|b|i|em|style$/
      next
    end
    prev = node
  }
  minLevel = divs.map{ |div| div[:level] }.min
  divs.each { |div| div[:level] -= (minLevel-1) }

  #puts "raw divs:"; pp divs
  divs = filterTOCDivs(divs)
  #puts "final divs:"; pp divs; puts
  return divs ? { source: 'html', divs: divs } : nil
end

###################################################################################################
def generatePdfTOC(itemID)
  begin
    pdfPath = arkToFile(itemID, "content/base.pdf")
    File.exist?(pdfPath) or return nil

    # The 'mutool' command from mupdf does a nice job of extracting the 'outline' (TOC) of a PDF
    outline = checkOutput(['/apps/eschol/bin/mutool', 'show', pdfPath, 'outline'], false).split("\n")
    outline.empty? and return nil

    # Combine split lines, and parse the results
    divs = []
    buf = ""
    outline.each { |line|
      if line =~ /\t#/
        (buf+line) =~ /^(\t*)([^\t]*)\t#(\d+)/ or raise("can't parse TOC line: #{line.inspect}")
        divs << { level: $1.length, title: $2.strip, anchor: "page=#{$3.to_i}" }
        buf = ""
      elsif line =~ /\(null\)/
        buf = ""
      else
        buf += line
      end
    }

    divs = filterTOCDivs(divs)
    return divs ? { source: 'mutool', divs: divs } : nil

  rescue Exception => e
    puts "Warning: error generating toc: #{e}: #{e.backtrace.join("; ")}"
    return nil
  end
end

###################################################################################################
# See if we can find a cover image for the given issue. If so, add it to dbAttrs.
def findIssueCover(unit, volume, issue, caption, dbAttrs)
  key = "#{unit}:#{volume}:#{issue}"
  if !$issueCoverCache.key?(key)
    # Check the special directories for a cover image.
    filename = "#{volume.rjust(2,'0')}_#{issue.rjust(2,'0')}_cover"
    imgPath = nil
    # Try a couple old directories, and both possible file extensions (for JPEG and PNG images)
    ["/apps/eschol/erep/xtf/static/issueCovers", "/apps/eschol/erep/xtf/static/brand"].each { |staticDir|
      ["jpg", "png"].each { |ext|
        path = "#{staticDir}/#{unit}/#{volume.rjust(2,'0')}_#{issue.rjust(2,'0')}_cover.#{ext}"
        File.exist?(path) and imgPath = path
      }
    }
    data = nil
    if imgPath
      data = putImage(imgPath)
      caption and data[:caption] = sanitizeHTML(caption)
    end
    $issueCoverCache[key] = data
  end

  $issueCoverCache[key] and dbAttrs['cover'] = $issueCoverCache[key]
end

###################################################################################################
# See if we can find a buy link for this issue, from the table Lisa made.
def addIssueBuyLink(unit, volume, issue, dbAttrs)
  key = "#{unit}:#{volume}:#{issue}"
  link = $issueBuyLinks[key]
  link and dbAttrs[:buy_link] = link
end

###################################################################################################
def addIssueNumberingAttrs(issueUnit, volNum, issueNum, issueAttrs)
  key = "#{issueUnit}:#{volNum}:#{issueNum}"
  if !$issueNumberingCache.key?(key)
    numbering = nil
    # First, check for existing issue numbering
    iss = Issue.where(unit_id: issueUnit, volume: volNum, issue: issueNum).first
    if iss
      issAttrs = (iss.attrs && JSON.parse(iss.attrs)) || {}
      numbering = issAttrs["numbering"]
    else
      # Failing that, check for a default set on the unit
      unit = $allUnits[issueUnit]
      unitAttrs = unit && unit.attrs && JSON.parse(unit.attrs) || {}
      if unitAttrs["default_issue"] && unitAttrs["default_issue"]["numbering"]
        numbering = unitAttrs["default_issue"]["numbering"]
      else
        # Failing that, use values from the most-recent issue
        iss = Issue.where(unit_id: issueUnit).order(Sequel.desc(:published)).order_append(Sequel.desc(:issue)).first
        if iss
          issAttrs = (iss.attrs && JSON.parse(iss.attrs)) || {}
          numbering = issAttrs["numbering"]
        end
      end
    end
    $issueNumberingCache[key] = numbering
  end

  # Finally, stuff the cached value into the output attrs for this issue
  $issueNumberingCache[key] and issueAttrs[:numbering] = $issueNumberingCache[key]
end

###################################################################################################
def grabUCISupps(rawMeta)
  # For UCIngest format, read supp data from the raw metadata file.
  supps = []
  rawMeta.xpath("//content/supplemental/file").each { |fileEl|
    suppAttrs = { file: fileEl[:path].sub(%r{.*content/supp/}, "") }
    fileEl.children.each { |subEl|
      next if subEl.name == "mimeType" && subEl.text == "unknown"
      suppAttrs[subEl.name] = subEl.text
    }
    supps << suppAttrs
  }
  return supps
end

###################################################################################################
def summarizeSupps(itemID, inSupps)
  outSupps = nil
  suppSummaryTypes = Set.new
  inSupps.each { |supp|
    suppPath = arkToFile(itemID, "content/supp/#{supp[:file]}")
    if !File.exist?(suppPath)
      puts "Warning: can't find supp file #{supp[:file]}"
    else
      # Mime types aren't always reliable coming from Subi. Let's try harder.
      mimeType = MimeMagic.by_magic(File.open(suppPath))
      if mimeType && mimeType.type
        supp.delete("mimeType")  # in case old string-based mimeType is present
        supp[:mimeType] = mimeType.to_s
      end
      suppSummaryTypes << mimeTypeToSummaryType(mimeType)
      (outSupps ||= []) << supp
    end
  }
  return outSupps, suppSummaryTypes
end

###################################################################################################
def translateRights(oldRights)
  case oldRights
    when "cc1"; "CC BY"
    when "cc2"; "CC BY-SA"
    when "cc3"; "CC BY-ND"
    when "cc4"; "CC BY-NC"
    when "cc5"; "CC BY-NC-SA"
    when "cc6"; "CC BY-NC-ND"
    when nil, "public"; nil
<<<<<<< HEAD
    else puts "Unknown rights value #{oldRights}"; nil
=======
    else puts "Unknown rights value #{oldRights.inspect}"; nil
>>>>>>> eaa7e69d
  end
end

###################################################################################################
def isEmbargoed(embargoDate)
  return embargoDate && Date.today < Date.parse(parseDate(embargoDate))
end

###################################################################################################
def shouldSuppressContent(itemID, inMeta)
  # Suppress if withdrawn.
  inMeta.attr("state") == "withdrawn" and return true

  # Supresss if we can't find any of: PDF file, HTML file, supp file, publishedWebLocation.
  inMeta.at("./content/file[@path]") and return false
  inMeta.at("./content/supplemental/file[@path]") and return false
  inMeta.text_at("./context/publishedWebLocation") and return false
  if File.exist?(arkToFile(itemID, "content/base.pdf"))
    #puts "Warning: PDF content file without corresponding content/file metadata"
    return false
  end

  #puts "Warning: content-free item"
  return true
end

###################################################################################################
def parseDataAvail(inMeta, attrs)
  el = inMeta.at("./content/supplemental/dataStatement")
  el or return
  ds = { type: el[:type] }
  if el.text && !el.text.strip.empty?
    if el[:type] == "publicRepo"
      ds[:url] = el.text.strip
    elsif el[:type] == "notAvail"
      ds[:reason] = el.text.strip
    elsif el[:type] == "thirdParty"
      ds[:contact] = el.text.strip
    end
  end
  attrs[:data_avail_stmnt] = ds
end

###################################################################################################
def addMerrittPaths(itemID, attrs)
  feed = fileToXML(arkToFile(itemID, "meta/base.feed.xml"))
  feed.remove_namespaces!
  feed = feed.root

  # First, find the path of the main PDF content file
  pdfSize = File.size(arkToFile(itemID, "content/base.pdf")) or raise
  pdfFound = false
  feed.xpath("//link").each { |link|
    if link[:rel] == "http://purl.org/dc/terms/hasPart" &&
         link[:type] == "application/pdf" &&
         link[:length].to_i == pdfSize &&
         link[:title] =~ %r{^producer/}
      attrs[:content_merritt_path] = link[:title]
      pdfFound = true
      break
    end
  }
  pdfFound or puts "Warning: can't find merritt path for pdf"

  # Then do any supp files
  attrs[:supp_files] and attrs[:supp_files].each { |supp|
    suppName = supp[:file]
    suppSize = File.size(arkToFile(itemID, "content/supp/#{suppName}")) or raise
    supp[:size] = suppSize
    suppFound = false
    feed.xpath("//link").each { |link|
      if link[:rel] == "http://purl.org/dc/terms/hasPart" &&
           link[:length].to_i == suppSize &&
           link[:title].gsub(/[^\w]/, '').include?(suppName.gsub(/[^\w]/, ''))
        supp[:merritt_path] = link[:title]
        suppFound = true
        break
      end
    }
    suppFound or puts "Warning: can't find merritt path for supp #{suppName}"
  }
end

###################################################################################################
# If an issue's rights have been overridden in eschol5, be sure to prefer that. Likewise, if there's
# a default, take that instead. Failing that, use the most recent issue. If there isn't one, use
# whatever eschol5 came up with.
def checkRightsOverride(unitID, volNum, issNum, oldRights)
  key = "#{unitID}|#{volNum}|#{issNum}"
  if !$issueRightsCache.key?(key)
    # First, check for existing issue rights
    iss = Issue.where(unit_id: unitID, volume: volNum, issue: issNum).first
    if iss
      issAttrs = (iss.attrs && JSON.parse(iss.attrs)) || {}
      rights = issAttrs["rights"]
    else
      # Failing that, check for a default set on the unit
      unit = $allUnits[unitID]
      unitAttrs = unit && unit.attrs && JSON.parse(unit.attrs) || {}
      if unitAttrs["default_issue"] && unitAttrs["default_issue"]["rights"]
        rights = unitAttrs["default_issue"]["rights"]
      else
        # Failing that, use values from the most-recent issue
        iss = Issue.where(unit_id: unitID).order(Sequel.desc(:published)).order_append(Sequel.desc(:issue)).first
        if iss
          issAttrs = (iss.attrs && JSON.parse(iss.attrs)) || {}
          rights = issAttrs["rights"]
        else
          # Failing that, just use whatever rights eschol4 came up with.
          rights = oldRights
        end
      end
    end
    $issueRightsCache[key] = rights
  end
  return $issueRightsCache[key]
end

###################################################################################################
def parseUCIngest(itemID, inMeta, fileType)
  attrs = {}
  attrs[:addl_info] = inMeta.html_at("./comments") and sanitizeHTML(inMeta.html_at("./comments"))
  attrs[:author_hide] = !!inMeta.at("./authors[@hideAuthor]")   # Only journal items can have this attribute
  attrs[:bepress_id] = inMeta.text_at("./context/bpid")
  attrs[:book_title] = inMeta.text_at("./context/bookTitle")
  attrs[:buy_link] = inMeta.text_at("./context/buyLink")
  attrs[:custom_citation] = inMeta.text_at("./customCitation")
  attrs[:doi] = inMeta.text_at("./doi")
  attrs[:embargo_date] = parseDate(inMeta[:embargoDate])
  attrs[:is_peer_reviewed] = inMeta[:peerReview] == "yes"
  attrs[:is_undergrad] = inMeta[:underGrad] == "yes"
  attrs[:isbn] = inMeta.text_at("./context/isbn")
  attrs[:language] = inMeta.text_at("./context/language")
  attrs[:local_ids] = inMeta.xpath("./context/localID").map { |el| { type: el[:type], id: el.text } }
  attrs[:orig_citation] = inMeta.text_at("./originalCitation")
  attrs[:pub_status] = inMeta[:pubStatus]
  attrs[:pub_web_loc] = inMeta.xpath("./context/publishedWebLocation").map { |el| el.text.strip }
  attrs[:publisher] = inMeta.text_at("./publisher")
  attrs[:suppress_content] = shouldSuppressContent(itemID, inMeta)

  # Record submitter (especially useful for forensics)
  attrs[:submitter] = inMeta.xpath("./history/stateChange").map { |sc|
    sc[:state] =~ /^(new|uploaded|pending|published)/ && sc[:who] ? sc[:who] : nil
  }.compact[0]

  # Normalize language codes
  attrs[:language] and attrs[:language] = attrs[:language].sub("english", "en").sub("german", "de").
                                                           sub("french", "fr").sub("spanish", "es")

  # Set disableDownload flag based on content file
  tmp = inMeta.at("./content/file[@disableDownload]")
  tmp && tmp = parseDate(tmp[:disableDownload]) and attrs[:disable_download] = tmp

  isJunk = false
  if inMeta[:state] == "withdrawn"
    tmp = inMeta.at("./history/stateChange[@state='withdrawn']")
    tmp and attrs[:withdrawn_date] = tmp[:date].sub(/T.+$/, "")
    if !attrs[:withdrawn_date]
      puts "Warning: no withdraw date found; using stateDate."
      attrs[:withdrawn_date] = inMeta[:stateDate]
    end

    tmp = inMeta.text_at("./history/stateChange[@state='withdrawn']/comment")
    tmp and attrs[:withdrawn_message] = tmp
    tmp =~ /spam|junk|violation.*policy/i and isJunk = true

    tmp = inMeta.text_at("./history/stateChange[@state='withdrawn']/internalComment")
    tmp and attrs[:withdrawn_internal_comment] = tmp
  end

  # Everything needs a submission date
  parseDate(inMeta[:dateStamp]).nil? and raise("missing datestamp")
  submissionDate = parseDate(inMeta.text_at("./history/submissionDate"))
  if submissionDate.nil? || submissionDate > parseDate(inMeta[:dateStamp])
    submissionDate = parseDate(inMeta[:dateStamp])
  end

  # Figure out the published date as well
  publishedDate = parseDate(inMeta.text_at("./history/originalPublicationDate")) ||
                  parseDate(inMeta.text_at("./history/escholPublicationDate")) ||
                  submissionDate

  # Also we need the date it was added to eScholarship. For sanity, clamp dates before
  # it was even submitted.
  escholDate = parseDate(inMeta.text_at("./history/escholPublicationDate"))
  addDate = (escholDate && escholDate > submissionDate) ? escholDate : submissionDate
  if addDate.nil? || addDate < submissionDate
    addDate = submissionDate
  elsif addDate > parseDate(inMeta[:dateStamp])  # rare crazy dates
    addDate = parseDate(inMeta[:dateStamp])
  end

  # Similar for update date
  begin
    updateTime = DateTime.parse(inMeta[:dateStamp]) || DateTime.now
  rescue
    updateTime = DateTime.now
  end
  if updateTime.to_date.iso8601 < submissionDate
    updateTime = Date.parse(submissionDate).to_datetime  # sanity
  elsif updateTime > DateTime.now
    updateTime = DateTime.now  # sanity
  end

  # Filter out "n/a" abstracts
  abstract = inMeta.html_at("./abstract")
  abstract and abstract = sanitizeHTML(abstract)
  abstract && abstract.size > 3 and attrs[:abstract] = abstract

  # Disciplines are a little extra work; we want to transform numeric IDs to plain old labels
  attrs[:disciplines] = inMeta.xpath("./disciplines/discipline").map { |discEl|
    discID = discEl[:id]
    if discID == "" && discEl.text && discEl.text.strip && $discTbl.values.include?(discEl.text.strip)
      # Kludge for old <disciplines> with no ID but with exact text
      label = discEl.text.strip
    else
      discID and discID.sub!(/^disc/, "")
      label = $discTbl[discID]
    end
    #label or puts("Warning: unknown discipline #{discEl}")
    label
  }.select { |v| v }

  # Subjects and keywords come directly across.
  attrs[:subjects] = inMeta.xpath("./subjects/subject").map { |el| el.text.strip }
  # Sometimes keywords are separated into elements, sometimes lumped as a delimited list within an element.
  attrs[:keywords] = inMeta.xpath("./keywords/keyword").map { |el| el.text.split(/[,;]/).map { |t| t.strip } }.flatten

  # Grab grant data and other stuff for OSTI reporting
  attrs[:grants] = inMeta.xpath("./funding/grant").map { |el| el.to_h }
  attrs[:uc_pms_pub_type] = inMeta.text_at("./context/ucpmsPubType")
  attrs[:proceedings] = inMeta.text_at("./context/proceedings")

  # Supplemental files
  attrs[:supp_files], suppSummaryTypes = summarizeSupps(itemID, grabUCISupps(inMeta))

  # Data availability statement
  parseDataAvail(inMeta, attrs)

  # We'll need this in a couple places later on
  rights = translateRights(inMeta.text_at("./rights"))

  # For eschol journals, populate the issue and section models.
  issue = section = nil
  volNum = inMeta.text_at("./context/volume")
  issueNum = inMeta.text_at("./context/issue")
  if inMeta[:state] != "withdrawn" and (issueNum or volNum)
    issueUnit = inMeta.xpath("./context/entity[@id]").select {
                      |ent| $allUnits[ent[:id]] && $allUnits[ent[:id]].type == "journal" }[0]
    issueUnit and issueUnit = issueUnit[:id]
    if issueUnit
      # Data for eScholarship journals
      if $allUnits.include?(issueUnit)
        volNum.nil? and raise("missing volume number on eschol journal item")

        # Prefer eschol5 rights overrides to eschol4.
        rights = checkRightsOverride(issueUnit, volNum, issueNum, rights)

        issue = Issue.new
        issue[:unit_id]  = issueUnit
        issue[:volume]   = volNum
        issue[:issue]    = issueNum
        if inMeta.text_at("./context/issueDate") == "0"  # hack for westjem AIP
          issue[:published] = parseDate(inMeta.text_at("./history/originalPublicationDate") ||
                                        inMeta.text_at("./history/escholPublicationDate") ||
                                        submissionDate)
        else
          issue[:published] = parseDate(inMeta.text_at("./context/issueDate") ||
                                        inMeta.text_at("./history/originalPublicationDate") ||
                                        inMeta.text_at("./history/escholPublicationDate") ||
                                        submissionDate)
        end
        issueAttrs = {}
        tmp = inMeta.text_at("/record/context/issueTitle")
        tmp and issueAttrs[:title] = tmp
        tmp = sanitizeHTML(inMeta.html_at("/record/context/issueDescription"))
        tmp and issueAttrs[:description] = tmp
        tmp = inMeta.text_at("/record/context/issueCoverCaption")
        findIssueCover(issueUnit, volNum, issueNum, tmp, issueAttrs)
        addIssueBuyLink(issueUnit, volNum, issueNum, issueAttrs)
        addIssueNumberingAttrs(issueUnit, volNum, issueNum, issueAttrs)
        rights and issueAttrs[:rights] = rights
        !issueAttrs.empty? and issue[:attrs] = issueAttrs.to_json

        section = Section.new
        section[:name] = inMeta.text_at("./context/sectionHeader") || "Articles"
        ord = inMeta.text_at("./context/publicationOrder").to_i
        section[:ordering] = ord > 0 ? ord : nil
      else
        "Warning: issue associated with unknown unit #{issueUnit.inspect}"
      end
    else
      # Data for external journals
      exAtts = {}
      exAtts[:name] = inMeta.text_at("./context/journal")
      exAtts[:volume] = inMeta.text_at("./context/volume")
      exAtts[:issue] = inMeta.text_at("./context/issue")
      exAtts[:issn] = inMeta.text_at("./context/issn")
      exAtts[:fpage] = inMeta.text_at("./extent/fpage")
      exAtts[:lpage] = inMeta.text_at("./extent/lpage")
      exAtts.reject! { |k, v| !v }
      exAtts.empty? or attrs[:ext_journal] = exAtts
    end
  end

  # Generate thumbnails and TOCs (but only for non-suppressed PDF items)
  if !attrs[:suppress_content] && File.exist?(arkToFile(itemID, "content/base.pdf"))
    attrs[:thumbnail] = generatePdfThumbnail(itemID, inMeta, Item[itemID])
    attrs[:toc] = parseCustomTOC(itemID) || generatePdfTOC(itemID)
  end

  # Remove empty attrs
  attrs.reject! { |k, v| !v || (v.respond_to?(:empty?) && v.empty?) }

  # Detect HTML-formatted items
  contentFile = inMeta.at("/record/content/file[@path]")
  contentFile && contentFile.at("./native[@path]") and contentFile = contentFile.at("./native")
  contentType = contentFile && contentFile.at("./mimeType") && contentFile.at("./mimeType").text

  # Record name of native file, if any
  if contentFile && contentFile.name == "native" && contentFile[:path]
    nativePath = arkToFile(itemID, contentFile[:path].sub(/.*\//, 'content/'))
    if File.exist?(nativePath)
      attrs[:native_file] = { name: contentFile[:path].sub(/.*\//, ''),
                              size: File.size(nativePath) }
    end
  end

  # For ETDs (all in Merritt), figure out the PDF path in the feed file
  pdfPath = arkToFile(itemID, "content/base.pdf")
  pdfExists = File.file?(pdfPath)
  if pdfExists
    if fileType == "ETD" && pdfExists
      addMerrittPaths(itemID, attrs)
    end
    attrs[:content_length] = File.size(pdfPath)
  elsif contentType == "application/pdf"
    contentType = nil   # whatever cruft we got from the mimeType field, no PDF is no PDF.
  end

  # Generate thumbnails and TOCs (but only for non-suppressed PDF items)
  if !attrs[:suppress_content] && !attrs[:toc] && contentType == "text/html" &&
                  File.exist?(arkToFile(itemID, "content/base.html"))
    attrs[:toc] = generateHtmlTOC(itemID)
  end

  # Populate the Item model instance
  dbItem = Item.new
  dbItem[:id]           = itemID
  dbItem[:source]       = inMeta.text_at("./source") or raise("no source found")
  dbItem[:status]       = isJunk ? "withdrawn-junk" :
                          attrs[:withdrawn_date] ? "withdrawn" :
                          isEmbargoed(attrs[:embargo_date]) ? "embargoed" :
                          (attrs[:suppress_content] && inMeta[:state] == "published") ? "empty" :
                          (inMeta[:state] || raise("no state in record"))
  dbItem[:title]        = sanitizeHTML(inMeta.html_at("./title"))
  dbItem[:content_type] = attrs[:suppress_content] ? nil :
                          attrs[:withdrawn_date] ? nil :
                          isEmbargoed(attrs[:embargo_date]) ? nil :
                          pdfExists ? "application/pdf" :  # consider before non-textual, in case PDF was supplied by Elements
                          inMeta[:type] == "non-textual" ? nil :
                          contentType && contentType.strip.length > 0 ? contentType :
                          nil
  dbItem[:genre]        = (!attrs[:suppress_content] &&
                           dbItem[:content_type].nil? &&
                           attrs[:supp_files]) ? "multimedia" :
                          fileType == "ETD" ? "dissertation" :
                          inMeta[:type] ? inMeta[:type].sub("paper", "article") :
                          "article"
  dbItem[:submitted]    = submissionDate
  dbItem[:added]        = addDate
  dbItem[:published]    = publishedDate
  dbItem[:updated]      = updateTime
  dbItem[:attrs]        = JSON.generate(attrs)
  dbItem[:rights]       = rights
  dbItem[:ordering_in_sect] = inMeta.text_at("./context/publicationOrder")

  # Populate ItemAuthor model instances
  authors = getAuthors(inMeta.xpath("//authors/*"), "author")
  contribs = getAuthors(inMeta.xpath("//editors/*"), "editor") +
             getAuthors(inMeta.xpath("//advisors/*"), "advisor")

  # Make a list of all the units this item belongs to
  units = inMeta.xpath("./context/entity[@id]").map { |ent| ent[:id] }.select { |unitID|
    unitID =~ /^(postprints|demo-journal|test-journal|unknown|withdrawn|uciem_westjem_aip)$/ ? false :
      !$allUnits.include?(unitID) ? (puts("Warning: unknown unit #{unitID.inspect}") && false) :
      true
  }

  return dbItem, attrs, authors, contribs, units, issue, section, suppSummaryTypes
end

###################################################################################################
def processWithNormalizer(fileType, itemID, metaPath, nailgun)
  normalizer = case fileType
    when "ETD"
      "/apps/eschol/erep/xtf/normalization/etd/normalize_etd.xsl"
    when "BioMed"
      "/apps/eschol/erep/xtf/normalization/biomed/normalize_biomed.xsl"
    when "Springer"
      "/apps/eschol/erep/xtf/normalization/springer/normalize_springer.xsl"
    else
      raise("Unknown normalization type")
  end

  # Run the raw (ProQuest or METS) data through a normalization stylesheet using Saxon via nailgun
  normText = nailgun.call("net.sf.saxon.Transform",
    ["-r", "org.apache.xml.resolver.tools.CatalogResolver",
     "-x", "org.apache.xml.resolver.tools.ResolvingXMLReader",
     "-y", "org.apache.xml.resolver.tools.ResolvingXMLReader",
     metaPath, normalizer])

  # Write it out to a file locally (useful for debugging and validation)
  FileUtils.mkdir_p(arkToFile(itemID, "", "normalized")) # store in local dir
  normFile = arkToFile(itemID, "base.norm.xml", "normalized")
  normXML = stringToXML(normText)
  File.open(normFile, "w") { |io| normXML.write_xml_to(io, indent:3) }

  # Validate using jing.
  ## This was only really useful during development of the normalizers
  #schemaPath = "/apps/eschol/erep/xtf/schema/uci_schema.rnc"
  #validationProbs = nailgun.call("com.thaiopensource.relaxng.util.Driver", ["-c", schemaPath, normFile], true)
  #if !validationProbs.empty?
  #  validationProbs.split("\n").each { |line|
  #    next if line =~ /missing required element "(subject|mimeType)"/ # we don't care
  #    puts line.sub(/.*norm.xml:/, "")
  #  }
  #end

  # And parse the data
  return parseUCIngest(itemID, normXML.root, fileType)
end

###################################################################################################
# Clean title, to help w/sorting
# Remove first character if it's not alphanumeric
# Remove beginning 'The' pronouns
# Note: CloudSearch sorts by Unicode codepoint, so numbers come before letters and uppercase letters come before lowercase letters
def cleanTitle(str)
  str.nil? and return str
  r = Sanitize.clean(str).strip
  str.empty? and return str
  r = (r[0].match /[^\w]/) ? r[1..-1].strip : r
  r.sub(/^(The|A|An) /i, '').capitalize
end

###################################################################################################
def addIdxUnits(idxItem, units)
  firstCampus, campuses, departments, journals, series = traceUnits(units)
  campuses.empty?    or idxItem[:fields][:campuses] = campuses
  departments.empty? or idxItem[:fields][:departments] = departments
  journals.empty?    or idxItem[:fields][:journals] = journals
  series.empty?      or idxItem[:fields][:series] = series
  return firstCampus
end

###################################################################################################
def oaPolicyAssoc(campus, units, dbItem, pubStatus)
  campus or return nil
  policyDate = $oaPolicyDate.key?(campus.to_sym) ? $oaPolicyDate[campus.to_sym] : $oaPolicyDate[:default]

  #old
  # To try and match old 2017 Accountability Report numbers, filter out items submitted since then
  #isCovered = dbItem[:submitted].iso8601 <= "2017-04-28" &&
  #            !policyDate.nil? &&
  #            ['externalAccept', 'externalPub'].include?(pubStatus) &&
  #            ['article', 'multimedia', 'chapter', 'non-textual'].include?(dbItem[:genre]) &&
  #            dbItem[:published].iso8601.sub(/-01-01$/, '-12-31') >= policyDate

  #new-ish
  #isCovered = dbItem[:submitted].iso8601 <= "2017-04-28" &&
  #            !policyDate.nil? &&
  #            (campus == 'lbnl' || units.include?("#{campus}_postprints")) &&
  #            %w{published withdrawn embargoed}.include?(dbItem[:status]) &&
  #            [nil, 'externalAccept', 'externalPub'].include?(pubStatus) &&
  #            %w{article chapter}.include?(dbItem[:genre]) &&
  #            dbItem[:published].iso8601.sub(/-01-01$/, '-12-31') >= policyDate &&
  #            dbItem[:submitted].iso8601 >= policyDate

  # Current
  isCovered = !policyDate.nil? &&
              (campus == 'lbnl' || units.include?("#{campus}_postprints")) &&
              %w{published}.include?(dbItem[:status]) &&
              [nil, 'externalAccept', 'externalPub'].include?(pubStatus) &&
              ['article', 'chapter'].include?(dbItem[:genre]) &&
              dbItem[:published].iso8601.sub(/-01-01$/, '-12-31') >= policyDate &&
              dbItem[:submitted].iso8601 >= policyDate
  return isCovered ? campus : nil
end

###################################################################################################
# Extract metadata for an item, and add it to the current index batch.
# Note that we create, but don't yet add, records to our database. We put off really inserting
# into the database until the batch has been successfully processed by AWS.
def indexItem(itemID, timestamp, batch, nailgun)

  # Grab the main metadata file
  metaPath = arkToFile(itemID, "meta/base.meta.xml")
  if !File.exists?(metaPath) || File.size(metaPath) < 50
    #puts "Warning: skipping #{itemID} due to missing or truncated meta.xml"
    $nSkipped += 1
    return
  end
  rawMeta = fileToXML(metaPath)
  rawMeta.remove_namespaces!
  rawMeta = rawMeta.root

  existingItem = Item[itemID]

  normalize = nil
  if rawMeta.name =~ /^DISS_submission/ ||
     (rawMeta.name == "mets" && rawMeta.attr("PROFILE") == "http://www.loc.gov/mets/profiles/00000026.html")
    normalize = "ETD"
  elsif rawMeta.name == "mets"
    normalize = "BioMed"
  elsif rawMeta.name == "Publisher"
    normalize = "Springer"
  end

  Thread.current[:name] = "index thread: #{itemID} #{sprintf("%-8s", normalize ? normalize : "UCIngest")}"

  if normalize
    dbItem, attrs, authors, contribs, units, issue, section, suppSummaryTypes =
      processWithNormalizer(normalize, itemID, metaPath, nailgun)
  else
    dbItem, attrs, authors, contribs, units, issue, section, suppSummaryTypes =
      parseUCIngest(itemID, rawMeta, "UCIngest")
  end

  text = grabText(itemID, dbItem.content_type)
  
  # Create JSON for the full text index
  idxItem = {
    type:          "add",   # in CloudSearch land this means "add or update"
    id:            itemID,
    fields: {
      title:         dbItem[:title] ? cleanTitle(dbItem[:title]) : "",
      authors:       (authors.length > 1000 ? authors[0,1000] : authors).map { |auth| auth[:name] } +
                     (contribs.length > 1000 ? contribs[0,1000] : contribs).map { |c| c[:name] },
      abstract:      attrs[:abstract] || "",
      type_of_work:  dbItem[:genre],
      disciplines:   attrs[:disciplines] ? attrs[:disciplines] : [""], # only the numeric parts
      peer_reviewed: attrs[:is_peer_reviewed] ? 1 : 0,
      pub_date:      dbItem[:published].to_date.iso8601 + "T00:00:00Z",
      pub_year:      dbItem[:published].year,
      rights:        dbItem[:rights] || "",
      sort_author:   (authors[0] || {name:""})[:name].gsub(/[^\w ]/, '').downcase,
      keywords:      attrs[:keywords] ? attrs[:keywords] : [""],
      is_info:       0
    }
  }

  # Determine campus(es), department(s), and journal(s) by tracing the unit connnections.
  firstCampus = addIdxUnits(idxItem, units)

  # Use the first campus and various other attributes to make an OA policy association
  dbItem[:oa_policy] = oaPolicyAssoc(firstCampus, units, dbItem, attrs[:pub_status])

  # Summary of supplemental file types
  suppSummaryTypes.empty? or idxItem[:fields][:supp_file_types] = suppSummaryTypes.to_a

  # Limit text based on size of other fields (so, 1000 authors will mean less text).
  # We have to stay under the overall limit for a CloudSearch record. This problem is
  # a little tricky, since conversion to JSON introduces additional characters, and
  # it's hard to predict how many. So we just use a binary search.
  idxItem[:fields][:text] = text
  if JSON.generate(idxItem).bytesize > MAX_TEXT_SIZE
    idxItem[:fields][:text] = nil
    baseSize = JSON.generate(idxItem).bytesize
    toCut = (0..text.size).bsearch { |cut|
      JSON.generate({text: text[0, text.size - cut]}).bytesize + baseSize < MAX_TEXT_SIZE
    }
    (toCut==0 || toCut.nil?) and raise("Internal error: have to cut something, but toCut=#{toCut.inspect}")
    #puts "Note: Keeping only #{text.size - toCut} of #{text.size} text chars."
    idxItem[:fields][:text] = text[0, text.size - toCut]
  end

  # Make sure withdrawn items get deleted from the index
  if attrs[:suppress_content]
    idxItem = {
      type:          "delete",
      id:            itemID
    }
  end

  dbAuthors = authors.each_with_index.map { |data, idx|
    ItemAuthor.new { |auth|
      auth[:item_id] = itemID
      auth[:attrs] = JSON.generate(data)
      auth[:ordering] = idx
    }
  }

  roleCounts = Hash.new { |h,k| h[k] = 0 }
  dbContribs = contribs.each_with_index.map { |data, idx|
    ItemContrib.new { |contrib|
      contrib[:item_id] = itemID
      contrib[:role] = data[:role]
      data.delete(:role)
      contrib[:attrs] = JSON.generate(data)
      contrib[:ordering] = (roleCounts[contrib[:role]] += 1)
    }
  }

  # Calculate digests of the index data and database records
  idxData = JSON.generate(idxItem)
  idxDigest = Digest::MD5.base64digest(idxData)
  dbCombined = {
    dbItem: dbItem.to_hash,
    dbAuthors: dbAuthors.map { |authRecord| authRecord.to_hash },
    dbIssue: issue ? issue.to_hash : nil,
    dbSection: section ? section.to_hash : nil,
    units: units
  }
  dbContribs.empty? or dbCombined[:dbContribs] = dbContribs.map { |record| record.to_hash }
  dataDigest = Digest::MD5.base64digest(JSON.generate(dbCombined))

  # Add time-varying things into the database item now that we've generated a stable digest.
  dbItem[:last_indexed] = timestamp
  dbItem[:index_digest] = idxDigest
  dbItem[:data_digest] = dataDigest

  dbDataBlock = { dbItem: dbItem, dbAuthors: dbAuthors, dbContribs: dbContribs,
                  dbIssue: issue, dbSection: section, units: units }

  # Single-item debug
  if $testMode
    pp dbCombined
    fooData = idxItem.clone
    fooData[:fields] and fooData[:fields][:text] and fooData[:fields].delete(:text)
    pp fooData
    exit 1
  end

  # If nothing has changed, skip the work of updating this record.
  if existingItem && !$forceMode && existingItem[:index_digest] == idxDigest

    # If only the database portion changed, we can safely skip the CloudSearch re-indxing
    if existingItem[:data_digest] != dataDigest
      puts "Changed item. (database change only, search data unchanged)"
      $dbMutex.synchronize {
        DB.transaction do
          updateDbItem(dbDataBlock)
        end
      }
      # Check/update the splash page now that this item has a real record
      $splashQueue << itemID
      $nProcessed += 1
      return
    end

    # Nothing changed; just update the timestamp.
    puts "Unchanged item."
    existingItem.last_indexed = timestamp
    existingItem.save
    $nUnchanged += 1
    return
  end

  puts "#{existingItem ? 'Changed' : 'New'} item.#{attrs[:suppress_content] ? " (suppressed content)" : ""}"

  # Make doubly sure the logic above didn't generate a record that's too big.
  if idxData.bytesize >= 1024*1024
    puts "idxData=\n#{idxData}\n\nInternal error: generated record that's too big."
    exit 1
  end

  # If this item won't fit in the current batch, send the current batch off and clear it.
  if batch[:idxDataSize] + idxData.bytesize > MAX_BATCH_SIZE || batch[:items].length > MAX_BATCH_ITEMS
    #puts "Prepared batch: nItems=#{batch[:items].length} size=#{batch[:idxDataSize]} "
    batch[:items].empty? or $batchQueue << batch.clone
    emptyBatch(batch)
  end

  # Now add this item to the batch
  batch[:items].empty? or batch[:idxData] << ",\n"  # Separator between records
  batch[:idxData] << idxData
  batch[:idxDataSize] += idxData.bytesize
  batch[:items] << dbDataBlock
  #puts "current batch size: #{batch[:idxDataSize]}"

end

###################################################################################################
# Index all the items in our queue
def indexAllItems
  begin
    Thread.current[:name] = "index thread"  # label all stdout from this thread
    batch = emptyBatch({})

    # The resolver and catalog stuff below is to prevent BioMed files from loading external DTDs
    # (which is not only slow but also unreliable)
    classPath = "/apps/eschol/erep/xtf/WEB-INF/lib/saxonb-8.9.jar:" +
                "/apps/eschol/erep/xtf/control/xsl/jing.jar:" +
                "/apps/eschol/erep/xtf/normalization/resolver.jar"
    Nailgun.run(classPath, 0, "-Dxml.catalog.files=/apps/eschol/erep/xtf/normalization/catalog.xml") { |nailgun|
      loop do
        # Grab an item from the input queue
        Thread.current[:name] = "index thread"  # label all stdout from this thread
        itemID, timestamp = $indexQueue.pop
        itemID or break

        # Extract data and index it (in batches)
        begin
          Thread.current[:name] = "index thread: #{itemID}"  # label all stdout from this thread
          indexItem(itemID, timestamp, batch, nailgun)
        rescue Exception => e
          puts "Error indexing item #{itemID}"
          raise
        end

        # To avoid Saxon's Java process from growing gigantic, restart it once in a while.
        nailgun.callCount == 1000 and nailgun.restart
      end
    }

    # Finish off the last batch.
    batch[:items].empty? or $batchQueue << batch
  rescue Exception => e
    puts "Exception in indexAllItems: #{e} #{e.backtrace}"
  ensure
    $batchQueue << nil   # marker for end-of-queue
  end
end

###################################################################################################
def updateIssueAndSection(data)
  iss, sec = data[:dbIssue], data[:dbSection]
  (iss && sec) or return

  found = Issue.first(unit_id: iss.unit_id, volume: iss.volume, issue: iss.issue)
  if found
    issueChanged = false
    if found.published != iss.published
      #puts "issue #{iss.unit_id} #{iss.volume}/#{iss.issue} pub date " +
      #changed from #{found.published.inspect} to #{iss.published.inspect}."
      found.published = iss.published
      issueChanged = true
    end
    if found.attrs != iss.attrs
      #puts "issue #{iss.unit_id} #{iss.volume}/#{iss.issue} attrs " +
      #"changed from #{found.attrs.inspect} to #{iss.attrs.inspect}."
      found.attrs = iss.attrs
      issueChanged = true
    end
    issueChanged and found.save
    iss = found
  else
    iss.save
  end

  found = Section.first(issue_id: iss.id, name: sec.name)
  if found
    secChanged = false
    if found.ordering != sec.ordering
      found.ordering = sec.ordering
      secChanged = true
    end
    begin
      secChanged and found.save
    rescue Exception => e
      if e.to_s =~ /Duplicate entry/
        puts "Warning: couldn't update section order due to ordering constraint. Ignoring."
      else
        raise
      end
    end
    sec = found
  else
    sec.issue_id = iss.id
    begin
      sec.save
    rescue Exception => e
      if e.to_s =~ /Duplicate entry/
        puts "Warning: couldn't update section order due to ordering constraint. Ignoring."
        sec.ordering = nil
        sec.save
      else
        raise
      end
    end
  end
  data[:dbItem][:section] = sec.id
end

###################################################################################################
def scrubSectionsAndIssues()
  # Remove orphaned sections and issues (can happen when items change)
  $dbMutex.synchronize {
    DB.run("delete from sections where id not in (select distinct section from items where section is not null)")
    DB.run("delete from issues where id not in (select distinct issue_id from sections where issue_id is not null)")
  }
end

###################################################################################################
def updateDbItem(data)
  itemID = data[:dbItem][:id]

  # Delete any existing data related to this item, except the item record itself (which is used
  # as a foreign key in stats tables).
  ItemAuthor.where(item_id: itemID).delete
  ItemContrib.where(item_id: itemID).delete
  UnitItem.where(item_id: itemID).delete
  data['dbSection'].nil? and Item.where(id: itemID).update(section: nil)

  # Insert (or update) the issue and section
  updateIssueAndSection(data)

  # Now create/insert the item, and insert its authors (and other contributors if any)
  data[:dbItem].create_or_update()
  data[:dbAuthors].each { |record| record.save() }
  data[:dbContribs] and data[:dbContribs].each { |record| record.save }

  # Link the item to its units
  done = Set.new
  aorder = 10000
  data[:units].each_with_index { |unitID, order|
    if !done.include?(unitID)
      UnitItem.create(
        :unit_id => unitID,
        :item_id => itemID,
        :ordering_of_units => order,
        :is_direct => true
      )
      done << unitID

      $unitAncestors[unitID].each { |ancestor|
        if !done.include?(ancestor)
          UnitItem.create(
            :unit_id => ancestor,
            :item_id => itemID,
            :ordering_of_units => aorder,  # maybe should this column allow null?
            :is_direct => false
          )
          aorder += 1
          done << ancestor
        end
      }
    end
  }
end

###################################################################################################
def submitBatch(batch)
  # Try for 10 minutes max. CloudSearch seems to go awol fairly often.
  startTime = Time.now
  begin
    $csClient.upload_documents(documents: batch[:idxData], content_type: "application/json")
  rescue Exception => res
    if res.inspect =~ /Http(408|5\d\d)Error|ReadTimeout|ServiceUnavailable/ && (Time.now - startTime < 10*60)
      puts "Will retry in 30 sec, response was: #{res}"
      sleep 30; puts "Retrying."; retry
    end
    puts "Unable to retry: #{res.inspect}, elapsed=#{Time.now - startTime}"
    raise
  end
end

###################################################################################################
def processBatch(batch)
  puts "Processing batch: nItems=#{batch[:items].size}, size=#{batch[:idxDataSize]}."

  # Finish the data buffer, and send to AWS
  if !$noCloudSearchMode
    batch[:idxData] << "]"
    submitBatch(batch)
  end

  # Now that we've successfully added the documents to AWS CloudSearch, insert records into
  # our database. For efficiency, do all the records in a single transaction.
  $dbMutex.synchronize {
    DB.transaction do
      batch[:items].each { |data| updateDbItem(data) }
    end

    # Process splash pages now that all the DB records exist
    batch[:items].each { |data| $splashQueue << data[:dbItem][:id] }
  }

  # Periodically scrub out orphaned sections and issues
  $scrubCount += 1
  if $scrubCount > 5
    scrubSectionsAndIssues()
    $scrubCount = 0
  end

  # Update status
  $nProcessed += batch[:items].size
  puts "#{$nProcessed} processed + #{$nUnchanged} unchanged + #{$nSkipped} " +
       "skipped = #{$nProcessed + $nUnchanged + $nSkipped} of #{$nTotal} total"
end

###################################################################################################
# Process every batch in our queue
def processAllBatches
  Thread.current[:name] = "batch thread"  # label all stdout from this thread
  loop do
    # Grab a batch from the input queue
    batch = $batchQueue.pop
    batch or break

    # And process it
    processBatch(batch)
  end
  $splashQueue << nil # mark no more coming
end

###################################################################################################
# Delete extraneous units from prior conversions
def deleteExtraUnits(allIds)
  dbUnits = Set.new(Unit.map { |unit| unit.id })
  (dbUnits - allIds).each { |id|
    puts "Deleting extra unit: #{id}"
    DB.transaction do
      items = UnitItem.where(unit_id: id).map { |link| link.item_id }
      UnitItem.where(unit_id: id).delete
      items.each { |itemID|
        if UnitItem.where(item_id: itemID).empty?
          ItemAuthor.where(item_id: itemID).delete
          Item[itemID].delete
        end
      }

      Issue.where(unit_id: id).each { |issue|
        Section.where(issue_id: issue.id).delete
      }
      Issue.where(unit_id: id).delete

      Widget.where(unit_id: id).delete

      UnitHier.where(ancestor_unit: id).delete
      UnitHier.where(unit_id: id).delete

      Unit[id].delete
    end
  }
end

###################################################################################################
def getShortArk(arkStr)
  arkStr =~ %r{^ark:/?13030/(qt\w{8})$} and return $1
  arkStr =~ /^(qt\w{8})$/ and return arkStr
  arkStr =~ /^\w{8}$/ and return "qt#{arkStr}"
  raise("Can't parse ark from #{arkStr.inspect}")
end

###################################################################################################
def cacheAllUnits()
  # Build a list of all valid units
  $allUnits = Unit.map { |unit| [unit.id, unit] }.to_h

  # Build a cache of unit ancestors and children
  $unitAncestors = Hash.new { |h,k| h[k] = [] }
  $unitChildren = Hash.new { |h,k| h[k] = [] }
  UnitHier.order(:ordering).each { |hier|
    $unitAncestors[hier.unit_id] << hier.ancestor_unit
    hier.is_direct and $unitChildren[hier.ancestor_unit] << hier.unit_id
  }
end

###################################################################################################
def createPersonArk(name, email)
  # Determine the EZID metadata
  who = email ? "#{name} <#{email}>" : name
  meta = { 'erc.what' => normalizeERC("Internal eScholarship agent ID"),
           'erc.who'  => "#{normalizeERC(name)} <#{normalizeERC(email)}>",
           'erc.when' => DateTime.now.iso8601 }

  # Mint it the new ID
  resp = Ezid::Identifier.mint(nil, meta)
  return resp.id
end

###################################################################################################
# Connect people to authors
def connectAuthors

  # Skip if all authors were already connected
  unconnectedAuthors = ItemAuthor.where(Sequel.lit("attrs->'$.email' is not null and person_id is null"))
  nTodo = unconnectedAuthors.count
  nTodo > 0 or return

  # First, record existing email -> person correlations
  puts "Connecting items/authors to people."
  emailToPerson = {}
  Person.where(Sequel.lit("attrs->'$.email' is not null")).each { |person|
    attrs = JSON.parse(person.attrs)
    next if attrs['forwarded_to']
    Set.new([attrs['email']] + (attrs['prev_emails'] || [])).each { |email|
      if emailToPerson.key?(email) && emailToPerson[email] != person.id
        puts "Warning: multiple matching people for email #{email.inspect}"
      end
      emailToPerson[email] = person.id
    }
  }

  # Then connect all unconnected authors to people
  nDone = 0
  unconnectedAuthors.each { |auth|
    DB.transaction {
      authAttrs = JSON.parse(auth.attrs)
      email = authAttrs["email"].downcase
      person = emailToPerson[email]
      (nDone % 1000) == 0 and puts "Connecting items/authors to people: #{nDone} / #{nTodo}"
      if !person
        person = createPersonArk(authAttrs["name"] || "unknown", email)
        Person.create(id: person, attrs: { email: email }.to_json)
        emailToPerson[email] = person
      end
      ItemAuthor.where(item_id: auth.item_id, ordering: auth.ordering).update(person_id: person)
      nDone += 1
    }
  }
  puts "Connecting items/authors to people: #{nDone} / #{nTodo}"
end

###################################################################################################
# Main driver for item conversion
def convertAllItems(arks)
  # Let the user know what we're doing
  puts "Converting #{arks=="ALL" ? "all" : "selected"} items."

  cacheAllUnits()
  genAllStruct()

  # Normally loop runs once, but in rescan mode it's multiple times.
  rescanBase = ""
  while true

    # Fire up threads for doing the work in parallel
    Thread.abort_on_exception = true
    indexThread = Thread.new { indexAllItems }
    batchThread = Thread.new { processAllBatches }
    splashThread = Thread.new { splashFromQueue }

    if $preindexMode
      arks.each { |ark|
        ark =~ /^qt\w{8}$/ or raise("Invalid ark #{ark.inspect}")
        $indexQueue << [ark, nil]
      }
    else

      # Count how many total there are, for status updates
      $nTotal = QUEUE_DB.fetch("SELECT count(*) as total FROM indexStates WHERE indexName='erep'").first[:total]

      # If we've been asked to rescan everything, do so in batches.
      if $rescanMode
        if arks == 'ALL'
          redoSet = Item.where{ id > rescanBase }.limit(RESCAN_SET_SIZE)
          $skipTo and redoSet = redoSet.where{ id >= $skipTo }
          $skipTo = nil
          redoSet.update(:last_indexed => nil)
          rescanBase = redoSet.map(:id).max
          puts "Rescan reset, nextbase=#{rescanBase.inspect}."
        else
          rescanBase = nil
        end
      end

      # Grab the timestamps of all items, for speed
      allItemTimes = (arks=="ALL" ? Item : Item.where(id: arks.to_a)).to_hash(:id, :last_indexed)

      # Convert all the items that are indexable
      query = QUEUE_DB[:indexStates].where(indexName: 'erep').select(:itemId, :time).order(:itemId)
      $nTotal = query.count
      if $skipTo
        puts "Skipping all up to #{$skipTo}..."
        query = query.where{ itemId >= "ark:13030/#{$skipTo}" }
        $nSkipped = $nTotal - query.count
      end
      query.all.each do |row|   # all so we don't keep db locked
        shortArk = getShortArk(row[:itemId])
        next if arks != 'ALL' && !arks.include?(shortArk)
        erepTime = Time.at(row[:time].to_i).to_time
        itemTime = allItemTimes[shortArk]
        if itemTime.nil? || itemTime < erepTime || ($rescanMode && arks.include?(shortArk))
          $indexQueue << [shortArk, erepTime]
        else
          #puts "#{shortArk} is up to date, skipping."
          $nSkipped += 1
        end
      end
    end

    $indexQueue << nil  # end-of-queue
    indexThread.join
    if !$testMode && !($hostname =~ /-dev|-stg/)
      connectAuthors  # make sure all newly converted (or reconvered) items have author->people links
    end
    batchThread.join
    splashThread.join

    if $rescanMode && rescanBase.nil?
      break
    elsif !$rescanMode
      break
    end
  end

  $nTotal > 0 and scrubSectionsAndIssues() # one final scrub
end

###################################################################################################
def flushInfoBatch(batch, force = false)
  if !batch[:dbUpdates].empty? && (force || batch[:idxDataSize] > MAX_BATCH_SIZE)
    puts "Submitting batch with #{batch[:dbUpdates].length} info records."
    batch[:idxData] << "]"
    submitBatch(batch)

    # Now that the data is in AWS, update the DB records.
    DB.transaction {
      batch[:dbUpdates].each { |func| func.call }
    }

    # And clear out the batch for the next round
    batch[:dbUpdates] = []
    batch[:idxData] = "["
    batch[:idxDataSize] = 0
  end
end

###################################################################################################
def indexUnit(row, batch)

  # Create JSON for the full text index
  unitID = row[:id]
  oldDigest = row[:index_digest]
  idxItem = {
    type:          "add",   # in CloudSearch land this means "add or update"
    id:            "unit:#{unitID}",
    fields: {
      text:          row[:name],
      is_info:       1
    }
  }

  # Determine campus(es), department(s), and journal(s) by tracing the unit connnections.
  addIdxUnits(idxItem, [unitID])

  idxData = JSON.generate(idxItem)
  idxDigest = Digest::MD5.base64digest(idxData)
  if oldDigest && oldDigest == idxDigest
    #puts "Unchanged: unit #{unitID}"
  else
    puts "#{oldDigest ? "Changed" : "New"}: unit #{unitID}"

    # Now add this item to the batch
    batch[:dbUpdates].empty? or batch[:idxData] << ",\n"  # Separator between records
    batch[:idxData] << idxData
    batch[:idxDataSize] += idxData.bytesize
    batch[:dbUpdates] << lambda {
      if oldDigest
        InfoIndex.where(unit_id: unitID, page_slug: nil, freshdesk_id: nil).update(index_digest: idxDigest)
      else
        InfoIndex.new { |info|
          info[:unit_id] = unitID
          info[:page_slug] = nil
          info[:freshdesk_id] = nil
          info[:index_digest] = idxDigest
        }.save
      end
    }
  end
end

###################################################################################################
def indexPage(row, batch)

  # Create JSON for the full text index
  unitID = row[:unit_id]
  slug = row[:slug]
  oldDigest = row[:index_digest]
  attrs = JSON.parse(row[:attrs])
  text = "#{$allUnits[unitID][:name]}\n#{row[:name]}\n#{row[:title]}\n"
  htmlText = attrs["html"]
  if htmlText
    buf = []
    traverseText(stringToXML(htmlText), buf)
    text += translateEntities(buf.join("\n"))
  end

  idxItem = {
    type:          "add",   # in CloudSearch land this means "add or update"
    id:            "page:#{unitID}:#{slug.gsub(%r{[^-a-zA-Z0-9\_\/\#\:\.\;\&\=\?\@\$\+\!\*'\(\)\,\%]}, '_')}",
    fields: {
      text:        text,
      is_info:     1
    }
  }

  # Determine campus(es), department(s), and journal(s) by tracing the unit connnections.
  addIdxUnits(idxItem, [unitID])

  idxData = JSON.generate(idxItem)
  idxDigest = Digest::MD5.base64digest(idxData)
  if oldDigest && oldDigest == idxDigest
    #puts "Unchanged: page #{unitID}:#{slug}"
  else
    puts "#{row[:index_digest] ? "Changed" : "New"}: page #{unitID}:#{slug}"

    # Now add this item to the batch
    batch[:dbUpdates].empty? or batch[:idxData] << ",\n"  # Separator between records
    batch[:idxData] << idxData
    batch[:idxDataSize] += idxData.bytesize
    batch[:dbUpdates] << lambda {
      if oldDigest
        InfoIndex.where(unit_id: unitID, page_slug: slug, freshdesk_id: nil).update(index_digest: idxDigest)
      else
        InfoIndex.new { |info|
          info[:unit_id] = unitID
          info[:page_slug] = slug
          info[:freshdesk_id] = nil
          info[:index_digest] = idxDigest
        }.save
      end
    }
  end
end

###################################################################################################
def deleteIndexUnit(unitID, batch)
  puts "Deleted: unit #{unitID}"
  idxItem = {
    type:          "delete",
    id:            "unit:#{unitID}"
  }
  idxData = JSON.generate(idxItem)
  batch[:dbUpdates].empty? or batch[:idxData] << ",\n"  # Separator between records
  batch[:idxData] << idxData
  batch[:idxDataSize] += idxData.bytesize
  batch[:dbUpdates] << lambda {
    InfoIndex.where(unit_id: unitID, page_slug: nil, freshdesk_id: nil).delete
  }
end

###################################################################################################
def deleteIndexPage(unitID, slug, batch)
  puts "Deleted: page #{unitID}:#{slug}"
  idxItem = {
    type:          "delete",
    id:            "page:#{unitID}:#{slug}"
  }
  idxData = JSON.generate(idxItem)
  batch[:dbUpdates].empty? or batch[:idxData] << ",\n"  # Separator between records
  batch[:idxData] << idxData
  batch[:idxDataSize] += idxData.bytesize
  batch[:dbUpdates] << lambda {
    InfoIndex.where(unit_id: unitID, page_slug: slug, freshdesk_id: nil).delete
  }
end

###################################################################################################
# Update the CloudSearch index for all info pages
def indexInfo()
  # Let the user know what we're doing
  puts "Checking and indexing info pages."

  # Build a list of all valid units
  cacheAllUnits()

  # First, the units that are new or changed
  batch = { dbUpdates: [], idxData: "[", idxDataSize: 0 }
  Unit.left_join(:info_index, unit_id: :id, page_slug: nil, freshdesk_id: nil).
       select(Sequel[:units][:id], :name, :page_slug, :freshdesk_id, :index_digest).each { |row|
    indexUnit(row, batch)
  }

  # Then the pages that are new or changed
  Page.left_join(:info_index, unit_id: :unit_id, page_slug: :slug).
       select(Sequel[:pages][:unit_id], :name, :title, :slug, :attrs, :index_digest).each { |row|
    indexPage(row, batch)
  }

  # Delete excess units and pages
  DB.fetch("SELECT unit_id FROM info_index WHERE page_slug IS NULL AND freshdesk_id IS NULL " +
           "AND NOT EXISTS (SELECT * FROM units WHERE info_index.unit_id = units.id)").each { |row|
    deleteIndexUnit(row[:unit_id], batch)
  }
  DB.fetch("SELECT unit_id, page_slug FROM info_index WHERE page_slug IS NOT NULL " +
           "AND NOT EXISTS (SELECT * FROM pages WHERE info_index.unit_id = pages.unit_id " +
           "                                      AND info_index.page_slug = pages.slug)").each { |row|
    deleteIndexPage(row[:unit_id], row[:page_slug], batch)
  }

  # Flush the last batch
  flushInfoBatch(batch, true)
end

###################################################################################################
# Main driver for PDF display version generation
def convertPDF(itemID)
  item = Item[itemID]

  # Skip non-published items (e.g. embargoed, withdrawn)
  if item.status != "published"
    #puts "Not generating splash for #{item.status} item."
    DisplayPDF.where(item_id: itemID).delete  # delete splash pages when item gets withdrawn
    return
  end

  # Generate the splash instructions, for cache checking
  attrs = JSON.parse(item.attrs)
  instrucs = splashInstrucs(itemID, item, attrs)
  instrucDigest = Digest::MD5.base64digest(instrucs.to_json)

  # See if current splash page is adequate
  origFile = arkToFile(itemID, "content/base.pdf")
  if !File.exist?(origFile)
    #puts "Missing content file; skipping splash."
    return
  end
  origSize = File.size(origFile)
  origTimestamp = File.mtime(origFile)

  dbPdf = DisplayPDF[itemID]
  # It's odd, but comparing timestamps by value isn't reliable. Converting them to strings is though.
  if !$forceMode && dbPdf && dbPdf.orig_size == origSize && dbPdf.orig_timestamp.to_s == origTimestamp.to_s
    #puts "Splash unchanged."
    return
  end
  puts "Updating splash."

  # Linearize the original PDF
  linFile, linDiff, splashLinFile, splashLinDiff = nil, nil, nil, nil
  begin
    # First, linearize the original file. This will make the first page display quickly in our
    # pdf.js view on the item page.
    linFile = Tempfile.new(["linearized_#{itemID}_", ".pdf"], TEMP_DIR)
    system("/apps/eschol/bin/qpdf --linearize #{origFile} #{linFile.path}")
    code = $?.exitstatus
    code == 0 || code == 3 or raise("Error #{code} linearizing.")
    linSize = File.size(linFile.path)

    # Then generate a splash page, and linearize that as well.
    splashLinFile = Tempfile.new(["splashLin_#{itemID}_", ".pdf"], TEMP_DIR)
    splashLinSize = 0
    begin
      splashLinSize = splashGen(itemID, instrucs, linFile, splashLinFile.path)
    rescue Exception => e
      if e.to_s =~ /Internal Server Error|Error 500/
        puts "Warning: splash generator failed; falling back to plain."
      else
        raise
      end
    end

    pfx = ENV['S3_PREFIX'] || raise("missing env S3_PREFIX")
    $s3Bucket.object("#{pfx}/pdf_patches/linearized/#{itemID}").put(body: linFile)
    splashLinSize > 0 and $s3Bucket.object("#{pfx}/pdf_patches/splash/#{itemID}").put(body: splashLinFile)

    DisplayPDF.where(item_id: itemID).delete
    DisplayPDF.create(item_id: itemID,
      orig_size:          origSize,
      orig_timestamp:     origTimestamp,
      linear_size:        linSize,
      splash_info_digest: splashLinSize > 0 ? instrucDigest : nil,
      splash_size:        splashLinSize
    )

    puts sprintf("Splash updated: lin=%d/%d = %.1f%%; splashLin=%d/%d = %.1f%%",
                 linSize, origSize, linSize*100.0/origSize,
                 splashLinSize, origSize, splashLinSize*100.0/origSize)
  ensure
    linFile and linFile.unlink
    linDiff and linDiff.unlink
    splashLinFile and splashLinFile.unlink
    splashLinDiff and splashLinDiff.unlink
  end
end

###################################################################################################
def splashFromQueue
  Thread.current[:name] = "splash thread"
  loop do
    # Grab an item from the input queue
    itemID = $splashQueue.pop
    itemID or break
    Thread.current[:name] = "splash thread: #{itemID}"  # label all stdout from this thread
    begin
      convertPDF(itemID)
    rescue Exception => e
      e.is_a?(Interrupt) || e.is_a?(SignalException) and raise
      puts "Exception: #{e} #{e.backtrace}"
    end
    Thread.current[:name] = "splash thread"
  end
end

###################################################################################################
# Main driver for PDF display version generation
def splashAllPDFs(arks)
  # Let the user know what we're doing
  puts "Splashing #{arks=="ALL" ? "all" : "selected"} PDFs."

  # Start a couple worker threads to do the splash conversions.
  splashThread = Thread.new { splashFromQueue }

  # Grab all the arks
  if arks == "ALL"
    Item.where(content_type: "application/pdf").order(:id).each { |item|
      $splashQueue << item.id
    }
  else
    arks.each { |item| $splashQueue << item }
  end

  $splashQueue << nil # mark end-of-queue
  splashThread.join
end

###################################################################################################
def flushDbQueue(queue)
  DB.transaction { queue.each { |func| func.call } }
  queue.clear
end

###################################################################################################
def recalcOA
  puts "Reading units and item links."
  cacheAllUnits
  itemUnits = Hash.new { |h,k| h[k] = [] }
  UnitItem.where(is_direct: 1).order(:ordering_of_units).each { |link|
    itemUnits[link.item_id] << link.unit_id
  }
  puts "Processing items."
  toUpdate = []
  Item.each { |item|
    units = itemUnits[item.id]
    units or next
    firstCampus, campuses, departments, journals, series = traceUnits(units)
    firstCampus or next
    attrs = item.attrs.nil? ? {} : JSON.parse(item.attrs)
    newPol = oaPolicyAssoc(firstCampus, units, item, attrs['pub_status'])
    if !(newPol == item.oa_policy)
      puts "item=#{item.id} submitted=#{item.submitted} oa_policy: #{item.oa_policy.inspect} -> #{newPol.inspect}"
      toUpdate << [item.id, newPol]
    end
  }
  puts "Updating #{toUpdate.length} item records."
  DB.transaction {
    toUpdate.each { |itemID, newPol|
      Item.where(id: itemID).update(oa_policy: newPol)
    }
  }
end

###################################################################################################
def genDivChildren(xml, parentID, generatedDivs)
  $unitChildren[parentID].each { |unitID|
    if generatedDivs.include?(unitID)
      xml.ptr(ref: unitID)
    else
      unit = $allUnits[unitID]
      unitAttrs = JSON.parse(unit.attrs)
      divAttrs = {id: unitID, label: unit.name, type: unit.type}
      unitAttrs['directSubmit'] and divAttrs[:directSubmit] = unitAttrs['directSubmit']
      unitAttrs['hide'] and divAttrs[:hide] = unitAttrs['hide']
      if unitAttrs['eissn']
        divAttrs[:issn] = unitAttrs['eissn']
      elsif unitAttrs['issn']
        divAttrs[:issn] = unitAttrs['issn']
      end
      unitAttrs['elements_id'] and divAttrs[:elementsID] = unitAttrs['elements_id']
      unitAttrs['is_undergrad'] and divAttrs[:undergrad] = unitAttrs['is_undergrad']
      unitAttrs['submit_datasets'] and divAttrs[:dataSet] = unitAttrs['submit_datasets']
      xml.div(divAttrs) {
        genDivChildren(xml, unitID, generatedDivs)
      }
      generatedDivs << unitID
    end
  }
end

###################################################################################################
# Regenerate the old allStruct.xml file that Subi and eschol4 controller depend upon
def genAllStruct
  cacheAllUnits
  builder = Nokogiri::XML::Builder.new { |xml|
    xml.allStruct {
      genDivChildren(xml, "root", Set.new)
    }
  }

  allStructDir = "/apps/eschol/erep/xtf/style/textIndexer/mapping"
  File.open("#{allStructDir}/allStruct-new.xml", "w") { |io|
    io.write(builder.to_xml)
  }
  File.rename("#{allStructDir}/allStruct-new.xml", "#{allStructDir}/allStruct.xml")
end

###################################################################################################
# Allstruct checking (temporary during transition from hand-edited to auto-generated allStruct)
def extractDivsInner(el, addTo)
  el.elements.each { |sub|
    if sub.name == "div"
      addTo.key?(sub[:id]) and puts("Warning: dupe #{sub}")
      addTo[sub[:id]] = sub.clone
    end
    extractDivsInner(sub, addTo)
  }
end

def extractDivs(path)
  xml = fileToXML(path)
  addTo = {}
  extractDivsInner(xml, addTo)
  return addTo
end

def fixUnitAttr(unitID, attrName, newVal)
  puts "    Fixing unit #{unitID} attr #{attrName}=#{newVal.inspect}"
  unit = Unit[unitID]
  attrs = JSON.parse(unit.attrs)
  attrs[attrName] = newVal
  unit.attrs = attrs.to_json
  unit.save
end

def checkAllStruct
  puts "Checking."
  oldDivs = extractDivs("/apps/eschol/erep/xtf/style/textIndexer/mapping/allStruct.xml.orig")
  newDivs = extractDivs("/apps/eschol/erep/xtf/style/textIndexer/mapping/allStruct.xml")
  (Set.new(oldDivs.keys) + Set.new(newDivs.keys)).each { |id|
    oldDiv = oldDivs[id]
    newDiv = newDivs[id]
    if !oldDiv
      puts "  Excess new div for id=#{id}"
    elsif !newDiv
      puts "  Missing new div for id=#{id}"
    else
      (Set.new(oldDiv.attributes.keys) + Set.new(newDiv.attributes.keys)).each { |attrName|
        next if attrName =~ /^(customFields|seriesBrandFile|label)$/
        next if oldDiv[attrName] == newDiv[attrName]
        if !oldDiv[attrName]
          puts "  Extra attr #{attrName}=#{newDiv[attrName].inspect} for unit #{id}"
        else
          if !newDiv[attrName]
            next if attrName == "directSubmit" && oldDiv[attrName] == "enabled"  # enabled same as nil default
            puts "  Missing attr #{attrName}=#{oldDiv[attrName].inspect} for unit #{id}"
          else
            puts "  Attr diff: old #{attrName}=#{oldDiv[attrName].inspect} vs new #{newDiv[attrName].inspect} for unit #{id}"
          end
          if attrName == "elementsID"
            fixUnitAttr(id, "elements_id", oldDiv[attrName])
          elsif attrName == "undergrad"
            fixUnitAttr(id, "is_undergrad", oldDiv[attrName])
          elsif attrName == "dataSet"
            fixUnitAttr(id, "submit_datasets", oldDiv[attrName])
          end
        end
      }
    end
  }
end

###################################################################################################
# Main action begins here

startTime = Time.now

# Pre-index mode: no locking, just index one item and get out
if ARGV[0] == "--preindex"
  $preindexMode = $noCloudSearchMode = $forceMode = true
  $rescanMode = false # prevent infinite loop
  convertAllItems(Set.new([ARGV[1]]))
  exit 0
end

# MH: Could not for the life of me get File.flock to actually do what it
#     claims, so falling back to file existence check.
lockFile = "/tmp/jschol_convert.lock"
File.exist?(lockFile) or FileUtils.touch(lockFile)
lock = File.new(lockFile)
begin
  if !lock.flock(File::LOCK_EX | File::LOCK_NB)
    puts "Another copy is already running."
    exit 1
  end

  case ARGV[0]
    when "--items"
      arks = ARGV.select { |a| a =~ /qt\w{8}/ }
      convertAllItems(arks.empty? ? "ALL" : Set.new(arks))
    when "--info"
      indexInfo()
    when "--splash"
      arks = ARGV.select { |a| a =~ /qt\w{8}/ }
      splashAllPDFs(arks.empty? ? "ALL" : Set.new(arks))
    when "--oa"
      recalcOA
    when "--checkAllStruct"
      checkAllStruct
    when "--genAllStruct"
      cacheAllUnits
      genAllStruct
    else
      STDERR.puts "Usage: #{__FILE__} --units|--items"
      exit 1
  end

  puts "Elapsed: #{Time.now - startTime} sec."
  puts "Done."
ensure
  lock.flock(File::LOCK_UN)
end<|MERGE_RESOLUTION|>--- conflicted
+++ resolved
@@ -817,11 +817,7 @@
     when "cc5"; "CC BY-NC-SA"
     when "cc6"; "CC BY-NC-ND"
     when nil, "public"; nil
-<<<<<<< HEAD
-    else puts "Unknown rights value #{oldRights}"; nil
-=======
     else puts "Unknown rights value #{oldRights.inspect}"; nil
->>>>>>> eaa7e69d
   end
 end
 
